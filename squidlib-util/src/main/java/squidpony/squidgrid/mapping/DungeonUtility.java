package squidpony.squidgrid.mapping;

import squidpony.squidai.DijkstraMap;
import squidpony.squidgrid.Direction;
import squidpony.squidmath.*;

import java.util.*;

/**
 * A static class that can be used to modify the char[][] dungeons that other generators produce.
 * Includes various utilities for random floor-finding, but also provides ways to take dungeons that use '#'
 * for walls and make a copy that uses unicode box drawing characters.
 *
 * @author Tommy Ettinger - https://github.com/tommyettinger
 * @see squidpony.squidgrid.mapping.DungeonGenerator DungeonGenerator uses this class a fair amount
 * Created by Tommy Ettinger on 4/1/2015.
 */
public class DungeonUtility {

    public DungeonUtility() {
        rng = new StatefulRNG();
    }

    public DungeonUtility(StatefulRNG rng) {
        this.rng = rng;
    }

    public DungeonUtility(RNG rng) {
        this.rng = new StatefulRNG(new LightRNG(rng.nextLong()));
    }

    /**
     * The random number generator that will be used for all methods in this class with a random component.
     */
    public StatefulRNG rng;

    /**
     * Finds a random Coord where the x and y match up to a [x][y] location on map that has '.' as a value.
     * Uses this class' rng field for pseudo-random number generation.
     *
     * @param map a char[][] that should contain a '.' floor tile
     * @return a Coord that corresponds to a '.' in map, or null if a '.' cannot be found or if map is too small
     */
    public Coord randomFloor(char[][] map) {
        int width = map.length;
        int height = map[0].length;
        if (width < 3 || height < 3)
            return null;
        int x = rng.nextInt(width - 2) + 1, y = rng.nextInt(height - 2) + 1;
        for (int i = 0; i < 20; i++) {
            if (map[x][y] == '.') {
                return Coord.get(x, y);
            } else {
                x = rng.nextInt(width - 2) + 1;
                y = rng.nextInt(height - 2) + 1;
            }
        }
        x = 1;
        y = 1;
        if (map[x][y] == '.')
            return Coord.get(x, y);

        while (map[x][y] != '.') {
            x += 1;
            if (x >= width - 1) {
                x = 1;
                y += 1;
            }
            if (y >= height - 1)
                return null;
        }
        return Coord.get(x, y);
    }

    /**
     * Finds a random Coord where the x and y match up to a [x][y] location that is encoded as "on" in packed.
     * This is useful when you have used {@code DungeonUtility.packedFloors(char[][] map)} to encode all floors in map,
     * or {@code CoordPacker.pack(char[][] map, char... yes)} to encode all cells in a char[][] map that match a
     * particular type, like '.' for floors or '~' for deep water, and want to efficiently get one randomly-chosen tile
     * from it. Calling pack() is likely slightly less efficient than using randomFloor(), but it only needs to be done
     * once per map and cell type, and this method should be substantially more efficient when the type of cell is
     * uncommon on the map.
     * Uses this class' rng field for pseudo-random number generation.
     *
     * @param packed a packed array produced by CoordPacker encoding the cells to choose from as "on"
     * @return a Coord that corresponds to a '.' in map, or (-1, -1) if a '.' cannot be found or if map is too small
     */
    public Coord randomCell(short[] packed) {
        return CoordPacker.singleRandom(packed, rng);
    }

    /**
     * A convenience wrapper for getting a packed-data representation of all floors ('.') in map, for randomCell().
     * If you want other chars or more chars than just the period, you can use CoordPacker.pack() with a char[][] map
     * and one or more chars to find as the parameters. This is the same as calling {@code CoordPacker.pack(map, '.')}.
     *
     * @param map a char[][] that uses '.' to represent floors
     * @return all floors in map in packed data format (a special short array) that can be given to randomCell()
     */
    public static short[] packedFloors(char[][] map) {
        return CoordPacker.pack(map, '.');
    }

    /**
     * Finds a random Coord where the x and y match up to a [x][y] location on map that has the same value as the
     * parameter tile. Uses this class' rng field for pseudo-random number generation.
     *
     * @param map  a char[][] that should contain the desired tile
     * @param tile the char to search for
     * @return a Coord that corresponds to a map element equal to tile, or null if tile cannot be found or if map is too small.
     */
    public Coord randomMatchingTile(char[][] map, char tile) {
        int width = map.length;
        int height = map[0].length;
        if (width < 3 || height < 3)
            return null;
        int x = rng.nextInt(width - 2) + 1, y = rng.nextInt(height - 2) + 1;
        for (int i = 0; i < 30; i++) {
            if (map[x][y] == tile) {
                return Coord.get(x, y);
            } else {
                x = rng.nextInt(width - 2) + 1;
                y = rng.nextInt(height - 2) + 1;
            }
        }
        x = 1;
        y = 1;
        if (map[x][y] == tile)
            return Coord.get(x, y);

        while (map[x][y] != tile) {
            x += 1;
            if (x >= width - 1) {
                x = 1;
                y += 1;
            }
            if (y >= height - 1)
                return null;
        }
        return Coord.get(x, y);
    }

    /**
     * Gets a random Coord that is adjacent to start, validating whether the position can exist on the given map.
     * Adjacency defaults to four-way cardinal directions unless eightWay is true, in which case it uses Chebyshev.
     * This can step into walls, and should NOT be used for movement.  It is meant for things like sound that can
     * exist in walls, or for assigning decor to floors or walls that are adjacent to floors.
     *
     * @param map      a char[][] map that this will only use for its width and height; contents are ignored
     * @param start    the starting position
     * @param eightWay true to choose a random orthogonal or diagonal direction; false to only choose from orthogonal
     * @return a Coord that is adjacent to start on the map, or null if start is off the map or the map is very small
     */
    public Coord randomStep(char[][] map, Coord start, boolean eightWay) {
        int width = map.length;
        int height = map[0].length;
        if (width < 3 || height < 3 || start.x < 0 || start.y < 0 || start.x > width - 1 || start.y > height - 1)
            return null;
        Coord stepped = Coord.get(start.x, start.y);

        if (eightWay) {
            int mv = rng.nextInt(9);
            return Coord.get(Math.min(Math.max(0, stepped.x + (mv % 3) - 1), height - 1),
                    Math.min(Math.max(0, stepped.y + (mv / 3) - 1), height - 1));
        } else {
            int mv = rng.nextInt(5);
            switch (mv) {
                case 0:
                    return Coord.get(Math.min(Math.max(0, stepped.x - 1), height - 1),
                            stepped.y);
                case 1:
                    return Coord.get(Math.min(Math.max(0, stepped.x + 1), height - 1),
                            stepped.y);
                case 2:
                    return Coord.get(stepped.x,
                            Math.min(Math.max(0, stepped.y - 1), height - 1));
                case 3:
                    return Coord.get(stepped.x,
                            Math.min(Math.max(0, stepped.y + 1), height - 1));
                default:
                    return stepped;
            }
        }
    }

    /**
     * Finds a random Coord where the x and y match up to a [x][y] location on map that has '.' as a value,
     * and a square of cells extending in the positive x and y directions with a side length of size must also have
     * '.' as their values.
     * Uses this class' rng field for pseudo-random number generation.
     *
     * @param map  a char[][] that should contain at least one floor represented by '.'
     * @param size the side length of a square that must be completely filled with floors for this to return it
     * @return a Coord that corresponds to a '.' in map, or null if a '.' cannot be found or if map is too small.
     */
    public Coord randomFloorLarge(char[][] map, int size) {
        int width = map.length;
        int height = map[0].length;
        if (width < size + 2 || height < size + 2)
            return null;
        int x = rng.nextInt(width - size), y = rng.nextInt(height - size);
        CELL:
        for (int i = 0; i < 20; i++, x = rng.nextInt(width - size), y = rng.nextInt(height - size)) {
            if (map[x][y] == '.') {
                for (int j = 0; j < size; j++) {
                    for (int k = 0; k < size; k++) {
                        if (map[x + j][y + k] != '.')
                            continue CELL;
                    }
                }
                return Coord.get(x, y);
            }
        }
        x = 1;
        y = 1;

        SLOW:
        while (true) {
            x += 1;
            if (x >= width - size) {
                x = 1;
                y += 1;
            }
            if (y >= height - size)
                return null;
            if (map[x][y] == '.') {
                for (int j = 0; j < size; j++) {
                    for (int k = 0; k < size; k++) {
                        if (map[x + j][y + k] != '.')
                            continue SLOW;
                    }
                }
                return Coord.get(x, y);
            }
        }
    }

    /**
     * Takes a char[][] dungeon map that uses '#' to represent walls, and returns a new char[][] that uses unicode box
     * drawing characters to draw straight, continuous lines for walls, filling regions between walls (that were
     * filled with more walls before) with space characters, ' '. If the lines "point the wrong way," such as having
     * multiple horizontally adjacent vertical lines where there should be horizontal lines, call transposeLines() on
     * the returned map, which will keep the dimensions of the map the same and only change the line chars. You will
     * also need to call transposeLines if you call hashesToLines on a map that already has "correct" line-drawing
     * characters, which means hashesToLines should only be called on maps that use '#' for walls. If you have a
     * jumbled map that contains two or more of the following: "correct" line-drawing characters, "incorrect"
     * line-drawing characters, and '#' characters for walls, you can reset by calling linesToHashes() and then
     * potentially calling hashesToLines() again.
     *
     * @param map a 2D char array indexed with x,y that uses '#' for walls
     * @return a copy of the map passed as an argument with box-drawing characters replacing '#' walls
     */
    public static char[][] hashesToLines(char[][] map) {
        return hashesToLines(map, false);
    }

    private static final char[] wallLookup = new char[]
            {
                    '#', '│', '─', '└', '│', '│', '┌', '├', '─', '┘', '─', '┴', '┐', '┤', '┬', '┼',
                    '#', '│', '─', '└', '│', '│', '┌', '├', '─', '┘', '─', '┴', '┐', '┤', '┬', '┼',
                    '#', '│', '─', '└', '│', '│', '┌', '├', '─', '┘', '─', '┴', '┐', '┤', '┬', '┼',
                    '#', '│', '─', '└', '│', '│', '┌', '│', '─', '┘', '─', '┴', '┐', '┤', '┬', '┤',
                    '#', '│', '─', '└', '│', '│', '┌', '├', '─', '┘', '─', '┴', '┐', '┤', '┬', '┼',
                    '#', '│', '─', '└', '│', '│', '┌', '├', '─', '┘', '─', '┴', '┐', '┤', '┬', '┼',
                    '#', '│', '─', '└', '│', '│', '┌', '├', '─', '┘', '─', '┴', '┐', '┤', '─', '┴',
                    '#', '│', '─', '└', '│', '│', '┌', '│', '─', '┘', '─', '┴', '┐', '┤', '─', '┘',
                    '#', '│', '─', '└', '│', '│', '┌', '├', '─', '┘', '─', '┴', '┐', '┤', '┬', '┼',
                    '#', '│', '─', '└', '│', '│', '┌', '├', '─', '┘', '─', '─', '┐', '┤', '┬', '┬',
                    '#', '│', '─', '└', '│', '│', '┌', '├', '─', '┘', '─', '┴', '┐', '┤', '┬', '┼',
                    '#', '│', '─', '└', '│', '│', '┌', '│', '─', '┘', '─', '─', '┐', '┤', '┬', '┐',
                    '#', '│', '─', '└', '│', '│', '┌', '├', '─', '┘', '─', '┴', '┐', '│', '┬', '├',
                    '#', '│', '─', '└', '│', '│', '┌', '├', '─', '┘', '─', '─', '┐', '│', '┬', '┌',
                    '#', '│', '─', '└', '│', '│', '┌', '├', '─', '┘', '─', '┴', '┐', '│', '─', '└',
                    '#', '│', '─', '└', '│', '│', '┌', '│', '─', '┘', '─', '─', '┐', '│', '─', '\1'
            };

    /**
     * Takes a char[][] dungeon map that uses '#' to represent walls, and returns a new char[][] that uses unicode box
     * drawing characters to draw straight, continuous lines for walls, filling regions between walls (that were
     * filled with more walls before) with space characters, ' '. If keepSingleHashes is true, then '#' will be used if
     * a wall has no orthogonal wall neighbors; if it is false, then a horizontal line will be used for stand-alone
     * wall cells. If the lines "point the wrong way," such as having multiple horizontally adjacent vertical lines
     * where there should be horizontal lines, call transposeLines() on the returned map, which will keep the dimensions
     * of the map the same and only change the line chars. You will also need to call transposeLines if you call
     * hashesToLines on a map that already has "correct" line-drawing characters, which means hashesToLines should only
     * be called on maps that use '#' for walls. If you have a jumbled map that contains two or more of the following:
     * "correct" line-drawing characters, "incorrect" line-drawing characters, and '#' characters for walls, you can
     * reset by calling linesToHashes() and then potentially calling hashesToLines() again.
     *
     * @param map              a 2D char array indexed with x,y that uses '#' for walls
     * @param keepSingleHashes true if walls that are not orthogonally adjacent to other walls should stay as '#'
     * @return a copy of the map passed as an argument with box-drawing characters replacing '#' walls
     */
    public static char[][] hashesToLines(char[][] map, boolean keepSingleHashes) {
        int width = map.length + 2;
        int height = map[0].length + 2;

        char[][] dungeon = new char[width][height];
        for (int i = 1; i < width - 1; i++) {
            System.arraycopy(map[i - 1], 0, dungeon[i], 1, height - 2);
        }
        for (int i = 0; i < width; i++) {
            dungeon[i][0] = '\1';
            dungeon[i][height - 1] = '\1';
        }
        for (int i = 0; i < height; i++) {
            dungeon[0][i] = '\1';
            dungeon[width - 1][i] = '\1';
        }
        for (int x = 1; x < width - 1; x++) {
            for (int y = 1; y < height - 1; y++) {
                if (map[x - 1][y - 1] == '#') {
                    int q = 0;
                    q |= (y <= 1 || map[x - 1][y - 2] == '#' || map[x - 1][y - 2] == '+' || map[x - 1][y - 2] == '/') ? 1 : 0;
                    q |= (x >= width - 2 || map[x][y - 1] == '#' || map[x][y - 1] == '+' || map[x][y - 1] == '/') ? 2 : 0;
                    q |= (y >= height - 2 || map[x - 1][y] == '#' || map[x - 1][y] == '+' || map[x - 1][y] == '/') ? 4 : 0;
                    q |= (x <= 1 || map[x - 2][y - 1] == '#' || map[x - 2][y - 1] == '+' || map[x - 2][y - 1] == '/') ? 8 : 0;

                    q |= (y <= 1 || x >= width - 2 || map[x][y - 2] == '#' || map[x][y - 2] == '+' || map[x][y - 2] == '/') ? 16 : 0;
                    q |= (y >= height - 2 || x >= width - 2 || map[x][y] == '#' || map[x][y] == '+' || map[x][y] == '/') ? 32 : 0;
                    q |= (y >= height - 2 || x <= 1 || map[x - 2][y] == '#' || map[x - 2][y] == '+' || map[x - 2][y] == '/') ? 64 : 0;
                    q |= (y <= 1 || x <= 1 || map[x - 2][y - 2] == '#' || map[x - 2][y - 2] == '+' || map[x - 2][y - 2] == '/') ? 128 : 0;
                    if (!keepSingleHashes && wallLookup[q] == '#') {
                        dungeon[x][y] = '─';
                    } else {
                        dungeon[x][y] = wallLookup[q];
                    }
                }
            }
        }
        char[][] portion = new char[width - 2][height - 2];
        for (int i = 1; i < width - 1; i++) {
            for (int j = 1; j < height - 1; j++) {
                switch (dungeon[i][j]) {
                    case '\1':
                        portion[i - 1][j - 1] = ' ';
                        break;
                    default: // ┼┌┘
                        portion[i - 1][j - 1] = dungeon[i][j];
                }
            }
        }
        return portion;
    }

    /**
     * Reverses most of the effects of hashesToLines(). The only things that will not be reversed are the placement of
     * space characters in unreachable wall-cells-behind-wall-cells, which remain as spaces. This is useful if you
     * have a modified map that contains wall characters of conflicting varieties, as described in hashesToLines().
     *
     * @param map a 2D char array indexed with x,y that uses box-drawing characters for walls
     * @return a copy of the map passed as an argument with '#' replacing box-drawing characters for walls
     */
    public static char[][] linesToHashes(char[][] map) {

        int width = map.length;
        int height = map[0].length;
        char[][] portion = new char[width][height];
        for (int i = 0; i < width; i++) {
            for (int j = 0; j < height; j++) {
                switch (map[i][j]) {
                    case '\1':
                    case '├':
                    case '┤':
                    case '┴':
                    case '┬':
                    case '┌':
                    case '┐':
                    case '└':
                    case '┘':
                    case '│':
                    case '─':
                    case '┼':
                        portion[i][j] = '#';
                        break;
                    default:
                        portion[i][j] = map[i][j];
                }
            }
        }
        return portion;
    }

    /**
     * If you call hashesToLines() on a map that uses [y][x] conventions instead of [x][y], it will have the lines not
     * connect as you expect. Use this function to change the directions of the box-drawing characters only, without
     * altering the dimensions in any way. This returns a new char[][], instead of modifying the parameter in place.
     * transposeLines is also needed if the lines in a map have become transposed when they were already correct;
     * calling this method on an incorrectly transposed map will change the directions on all of its lines.
     *
     * @param map a 2D char array indexed with y,x that uses box-drawing characters for walls
     * @return a copy of map that uses box-drawing characters for walls that will be correct when indexed with x,y
     */
    public static char[][] transposeLines(char[][] map) {

        int width = map[0].length;
        int height = map.length;
        char[][] portion = new char[height][width];
        for (int i = 0; i < height; i++) {
            for (int j = 0; j < width; j++) {
                switch (map[i][j]) {
                    case '\1':
                        portion[i][j] = ' ';
                        break;
                    case '├':
                        portion[i][j] = '┬';
                        break;
                    case '┤':
                        portion[i][j] = '┴';
                        break;
                    case '┴':
                        portion[i][j] = '┤';
                        break;
                    case '┬':
                        portion[i][j] = '├';
                        break;
                    case '┐':
                        portion[i][j] = '└';
                        break;
                    case '└':
                        portion[i][j] = '┐';
                        break;
                    case '│':
                        portion[i][j] = '─';
                        break;
                    case '─':
                        portion[i][j] = '│';
                        break;
//                    case '├ ┤ ┴ ┬ ┌ ┐ └ ┘ │ ─':
                    default: // ┼┌┘
                        portion[i][j] = map[i][j];
                }
            }
        }
        return portion;
    }

    /**
     * When a map is generated by DungeonGenerator with addDoors enabled, different chars are used for vertical and
     * horizontal doors ('+' for vertical and '/' for horizontal).  This makes all doors '+', which is useful if you
     * want '/' to be used for a different purpose and/or to distinguish open and closed doors.
     *
     * @param map a char[][] that may have both '+' and '/' for doors
     * @return a char[][] that only uses '+' for all doors
     */
    public static char[][] closeDoors(char[][] map) {

        int width = map.length;
        int height = map[0].length;
        char[][] portion = new char[width][height];
        for (int i = 0; i < width; i++) {
            for (int j = 0; j < height; j++) {
                if (map[i][j] == '/') portion[i][j] = '+';
                else portion[i][j] = map[i][j];

            }
        }
        return portion;
    }

    /**
     * When a map is generated by DungeonGenerator with addDoors enabled, different chars are used for vertical and
     * horizontal doors ('+' for vertical and '/' for horizontal).  This makes all doors '/', which is useful if you
     * want '+' to be used for a different purpose and/or to distinguish open and closed doors.
     *
     * @param map a char[][] that may have both '+' and '/' for doors
     * @return a char[][] that only uses '/' for all doors
     */
    public static char[][] openDoors(char[][] map) {

        int width = map.length;
        int height = map[0].length;
        char[][] portion = new char[width][height];
        for (int i = 0; i < width; i++) {
            for (int j = 0; j < height; j++) {
                if (map[i][j] == '+') portion[i][j] = '/';
                else portion[i][j] = map[i][j];
            }
        }
        return portion;
    }


    /**
     * Takes a char[][] dungeon map and returns a copy with all box drawing chars, special placeholder chars, or '#'
     * chars changed to '#' and everything else changed to '.' .
     *
     * @param map a char[][] with different characters that can be simplified to "wall" or "floor"
     * @return a copy of map with all box-drawing, placeholder, wall or space characters as '#' and everything else '.'
     */
    public static char[][] simplifyDungeon(char[][] map) {

        int width = map.length;
        int height = map[0].length;
        char[][] portion = new char[width][height];
        for (int i = 0; i < width; i++) {
            for (int j = 0; j < height; j++) {
                switch (map[i][j]) {
                    case '\1':
                    case '├':
                    case '┤':
                    case '┴':
                    case '┬':
                    case '┌':
                    case '┐':
                    case '└':
                    case '┘':
                    case '│':
                    case '─':
                    case '┼':
                    case ' ':
                    case '#':
                        portion[i][j] = '#';
                        break;
                    default:
                        portion[i][j] = '.';
                }
            }
        }
        return portion;
    }

    /**
     * Takes a dungeon map with either '#' as the only wall character or the unicode box drawing characters used by
     * hashesToLines(), and returns a new char[][] dungeon map with two characters per cell, mostly filling the spaces
     * next to non-walls with space characters, and only doing anything different if a box-drawing character would
     * continue into an adjacent cell, or if a '#' wall needs another '#' wall next to it. The recommended approach is
     * to keep both the original non-double-width map and the newly-returned double-width map, since the single-width
     * maps can be used more easily for pathfinding. If you need to undo this function, call unDoubleWidth().
     *
     * @param map a char[][] that uses either '#' or box-drawing characters for walls, but one per cell
     * @return a widened copy of map that uses two characters for every cell, connecting box-drawing chars correctly
     */
    public static char[][] doubleWidth(char[][] map) {
        int width = map.length;
        int height = map[0].length;
        char[][] paired = new char[width * 2][height];
        for (int y = 0; y < height; y++) {
            for (int x = 0, px = 0; x < width; x++, px += 2) {
                paired[px][y] = map[x][y];
                switch (paired[px][y]) {
                    //                        case '┼ ├ ┤ ┴ ┬ ┌ ┐ └ ┘ │ ─'
                    case '┼':
                    case '├':
                    case '┴':
                    case '┬':
                    case '┌':
                    case '└':
                    case '─':
                        paired[px + 1][y] = '─';
                        break;
                    case '#':
                        paired[px + 1][y] = '#';
                        break;

                    default:
                        paired[px + 1][y] = ' ';
                        break;
                        /*
                    case '.':
                    case '┤':
                    case '┐':
                    case '┘':
                    case '│':
                         */
                }
            }
        }
        return paired;
    }

    /**
     * Takes a dungeon map that uses two characters per cell, and condenses it to use only the left (lower index)
     * character in each cell. This should (probably) only be called on the result of doubleWidth(), and will throw an
     * exception if called on a map with an odd number of characters for width, such as "#...#" .
     *
     * @param map a char[][] that has been widened by doubleWidth()
     * @return a copy of map that uses only one char per cell
     */
    public static char[][] unDoubleWidth(char[][] map) {
        int width = map.length;
        int height = map[0].length;
        if (width % 2 != 0)
            throw new IllegalArgumentException("Argument must be a char[width][height] with an even width.");
        char[][] unpaired = new char[width / 2][height];
        for (int y = 0; y < height; y++) {
            for (int x = 0, px = 0; px < width; x++, px += 2) {
                unpaired[x][y] = map[px][y];
            }
        }
        return unpaired;
    }

    /**
     * Produces an int[][] that can be used with any palette of your choice for methods in SquidPanel or for your own
     * rendering method. 1 is used as a default and for tiles with nothing in them; if the background is black, then
     * white would make sense as this default. Other indices used are 2 for walls (this doesn't care if the walls are
     * hashes or lines), 3 for floors (usually '.'), 4 for doors ('+' and '/' in the map), 5 for water, 6 for traps, and
     * 20 for grass.
     *
     * @param map a char[][] containing foreground characters that you want foreground palette indices for
     * @return a 2D array of ints that can be used as indices into a palette; palettes are available in related modules
     */
    public static int[][] generatePaletteIndices(char[][] map) {

        int width = map.length;
        int height = map[0].length;
        int[][] portion = new int[width][height];
        for (int i = 0; i < width; i++) {
            for (int j = 0; j < height; j++) {
                switch (map[i][j]) {
                    case '\1':
                    case '├':
                    case '┤':
                    case '┴':
                    case '┬':
                    case '┌':
                    case '┐':
                    case '└':
                    case '┘':
                    case '│':
                    case '─':
                    case '┼':
                    case '#':
                        portion[i][j] = 2;
                        break;
                    case '.':
                    case ':':
                        portion[i][j] = 3;
                        break;
                    case '+':
                    case '/':
                        portion[i][j] = 4;
                        break;
                    case ',':
                    case '~':
                        portion[i][j] = 5;
                        break;
                    case '"':
                        portion[i][j] = 20;
                        break;
                    case '^':
                        portion[i][j] = 6;
                        break;
                    default:
                        portion[i][j] = 1;
                }
            }
        }
        return portion;
    }

    /**
     * Produces an int[][] that can be used with any palette of your choice for methods in SquidPanel or for your own
     * rendering method. 1 is used as a default and for tiles with nothing in them; if the background is black, then
     * white would make sense as this default. Other indices used are 2 for walls (this doesn't care if the walls are
     * hashes or lines), 3 for floors (usually '.'), 4 for doors ('+' and '/' in the map), 5 for water, 6 for traps, and
     * 20 for grass.
     *
     * @param map a char[][] containing foreground characters that you want foreground palette indices for
     * @return a 2D array of ints that can be used as indices into a palette; palettes are available in related modules
     */
    public static int[][] generatePaletteIndices(char[][] map, char deepChar, int deepIndex,
                                                 char shallowChar, int shallowIndex) {

        int width = map.length;
        int height = map[0].length;
        int[][] portion = new int[width][height];
        for (int i = 0; i < width; i++) {
            for (int j = 0; j < height; j++) {
                switch (map[i][j]) {
                    case '\1':
                    case '├':
                    case '┤':
                    case '┴':
                    case '┬':
                    case '┌':
                    case '┐':
                    case '└':
                    case '┘':
                    case '│':
                    case '─':
                    case '┼':
                    case '#':
                        portion[i][j] = 2;
                        break;
                    case '.':
                    case ':':
                        portion[i][j] = 3;
                        break;
                    case '+':
                    case '/':
                        portion[i][j] = 4;
                        break;
                    case ',':
                    case '~':
                        portion[i][j] = 5;
                        break;
                    case '"':
                        portion[i][j] = 20;
                        break;
                    case '^':
                        portion[i][j] = 6;
                        break;
                    default:
                        if (map[i][j] == deepChar)
                            portion[i][j] = deepIndex;
                        else if (map[i][j] == shallowChar)
                            portion[i][j] = shallowIndex;
                        else portion[i][j] = 1;
                }
            }
        }
        return portion;
    }


    /**
     * Produces an int[][] that can be used with any palette of your choice for methods in SquidPanel or for your own
     * rendering method, but meant for the background palette. This will produce 0 for most characters, but deep water
     * (represented by '~') will produce 24 (in the default palette, this is dark blue-green), shallow water
     * (represented by ',') will produce 23 (medium blue-green), and grass (represented by '"') will produce 21 (dark
     * green). If you use SquidLayers, you can cause the lightness of water and grass to vary as if currents or wind
     * are moving their surface using getLightnessModifiers() and a frame count argument.
     *
     * @param map a char[][] containing foreground characters that you want background palette indices for
     * @return a 2D array of ints that can be used as indices into a palette; palettes are available in related modules
     */
    public static int[][] generateBGPaletteIndices(char[][] map) {

        int width = map.length;
        int height = map[0].length;
        int[][] portion = new int[width][height];
        for (int i = 0; i < width; i++) {
            for (int j = 0; j < height; j++) {
                switch (map[i][j]) {
                    case '\1':
                    case '├':
                    case '┤':
                    case '┴':
                    case '┬':
                    case '┌':
                    case '┐':
                    case '└':
                    case '┘':
                    case '│':
                    case '─':
                    case '┼':
                    case '#':
                        portion[i][j] = 0;
                        break;
                    case '.':
                        portion[i][j] = 0;
                        break;
                    case ':':
                        portion[i][j] = 35;
                        break;
                    case '+':
                    case '/':
                        portion[i][j] = 0;
                        break;
                    case ',':
                        portion[i][j] = 23;
                        break;
                    case '~':
                        portion[i][j] = 24;
                        break;
                    case '"':
                        portion[i][j] = 21;
                        break;
                    case '^':
                        portion[i][j] = 0;
                        break;
                    default:
                        portion[i][j] = 0;
                }
            }
        }
        return portion;
    }


    /**
     * Produces an int[][] that can be used with any palette of your choice for methods in SquidPanel or for your own
     * rendering method, but meant for the background palette. This will produce 0 for most characters, but deep water
     * (represented by '~') will produce 24 (in the default palette, this is dark blue-green), shallow water
     * (represented by ',') will produce 23 (medium blue-green), and grass (represented by '"') will produce 21 (dark
     * green). If you use SquidLayers, you can cause the lightness of water and grass to vary as if currents or wind
     * are moving their surface using getLightnessModifiers() and a frame count argument.
     *
     * @param map a char[][] containing foreground characters that you want background palette indices for
     * @return a 2D array of ints that can be used as indices into a palette; palettes are available in related modules
     */
    public static int[][] generateBGPaletteIndices(char[][] map, char deepChar, int deepIndex,
                                                   char shallowChar, int shallowIndex) {

        int width = map.length;
        int height = map[0].length;
        int[][] portion = new int[width][height];
        for (int i = 0; i < width; i++) {
            for (int j = 0; j < height; j++) {
                switch (map[i][j]) {
                    case '\1':
                    case '├':
                    case '┤':
                    case '┴':
                    case '┬':
                    case '┌':
                    case '┐':
                    case '└':
                    case '┘':
                    case '│':
                    case '─':
                    case '┼':
                    case '#':
                        portion[i][j] = 0;
                        break;
                    case '.':
                        portion[i][j] = 0;
                        break;
                    case ':':
                        portion[i][j] = 35;
                        break;
                    case '+':
                    case '/':
                        portion[i][j] = 0;
                        break;
                    case ',':
                        portion[i][j] = 23;
                        break;
                    case '~':
                        portion[i][j] = 24;
                        break;
                    case '"':
                        portion[i][j] = 21;
                        break;
                    case '^':
                        portion[i][j] = 0;
                        break;
                    default:
                        if (map[i][j] == deepChar)
                            portion[i][j] = deepIndex;
                        else if (map[i][j] == shallowChar)
                            portion[i][j] = shallowIndex;
                        else portion[i][j] = 0;
                }
            }
        }
        return portion;
    }

    /**
     * Produces an int[][] that can be used with SquidLayers to alter the background colors.
     *
     * @param map a char[][] that you want to be find background lightness modifiers for
     * @return a 2D array of lightness values from -255 to 255 but usually close to 0; can be passed to SquidLayers
     */
    public static int[][] generateLightnessModifiers(char[][] map) {
        int width = map.length;
        int height = map[0].length;
        int[][] portion = new int[width][height];
        for (int i = 0; i < width; i++) {
            for (int j = 0; j < height; j++) {
                switch (map[i][j]) {
                    case '\1':
                    case '├':
                    case '┤':
                    case '┴':
                    case '┬':
                    case '┌':
                    case '┐':
                    case '└':
                    case '┘':
                    case '│':
                    case '─':
                    case '┼':
                    case '#':
                        portion[i][j] = 30;
                        break;
                    case '.':
                        portion[i][j] = 0;
                        break;
                    case ':':
                        portion[i][j] = -15;
                        break;
                    case '+':
                    case '/':
                        portion[i][j] = -10;
                        break;
                    case ',':
                        portion[i][j] = (int) (70 * (PerlinNoise.noise(i / 4.0, j / 4.0) / 2.5 - 0.45));
                        break;
                    case '~':
                        portion[i][j] = (int) (100 * (PerlinNoise.noise(i / 4.0, j / 4.0) / 2.5 - 0.65));
                        break;
                    case '"':
                        portion[i][j] = (int) (75 * (PerlinNoise.noise(i / 4.0, j / 4.0) / 4.0 - 1.5));
                        break;
                    case '^':
                        portion[i][j] = 40;
                        break;
                    default:
                        portion[i][j] = 0;
                }
            }
        }
        return portion;
    }

    /**
     * Produces an int[][] that can be used with SquidLayers to alter the background colors, accepting a parameter for
     * animation frame if rippling water and waving grass using Perlin Noise are desired.
     *
     * @param map   a char[][] that you want to be find background lightness modifiers for
     * @param frame a counter that typically should increase by between 10.0 and 20.0 each second; higher numbers make
     *              water and grass move more
     * @return a 2D array of lightness values from -255 to 255 but usually close to 0; can be passed to SquidLayers
     */
    public static int[][] generateLightnessModifiers(char[][] map, double frame) {
        int width = map.length;
        int height = map[0].length;
        int[][] portion = new int[width][height];
        for (int i = 0; i < width; i++) {
            for (int j = 0; j < height; j++) {
                switch (map[i][j]) {
                    case '\1':
                    case '├':
                    case '┤':
                    case '┴':
                    case '┬':
                    case '┌':
                    case '┐':
                    case '└':
                    case '┘':
                    case '│':
                    case '─':
                    case '┼':
                    case '#':
                        portion[i][j] = 30;
                        break;
                    case '.':
                        portion[i][j] = 0;
                        break;
                    case ':':
                        portion[i][j] = -15;
                        break;
                    case '+':
                    case '/':
                        portion[i][j] = -10;
                        break;
                    case ',':
                        portion[i][j] = (int) (70 * (PerlinNoise.noise(i / 4.0, j / 4.0, frame / 25.0) / 2.5 - 0.45));
                        break;
                    case '~':
                        portion[i][j] = (int) (100 * (PerlinNoise.noise(i / 4.0, j / 4.0, frame / 25.0) / 2.5 - 0.65));
                        break;
                    case '"':
                        portion[i][j] = (int) (75 * (PerlinNoise.noise(i / 4.0, j / 4.0, frame / 35.0) / 4.0 - 1.5));
                        break;
                    case '^':
                        portion[i][j] = 40;
                        break;
                    default:
                        portion[i][j] = 0;
                }
            }
        }
        return portion;
    }

    /**
     * Produces an int[][] that can be used with SquidLayers to alter the background colors, accepting a parameter for
     * animation frame if rippling water and waving grass using Perlin Noise are desired. Also allows additional chars
     * to be treated like deep and shallow water regarding the ripple animation.
     *
     * @param map           a char[][] that you want to be find background lightness modifiers for
     * @param frame         a counter that typically should increase by between 10.0 and 20.0 each second; higher numbers make
     *                      water and grass move more
     * @param deepLiquid    a char that will be treated like deep water when animating ripples
     * @param shallowLiquid a char that will be treated like shallow water when animating ripples
     * @return a 2D array of lightness values from -255 to 255 but usually close to 0; can be passed to SquidLayers
     */
    public static int[][] generateLightnessModifiers(char[][] map, double frame, char deepLiquid, char shallowLiquid) {
        int width = map.length;
        int height = map[0].length;
        int[][] portion = new int[width][height];
        for (int i = 0; i < width; i++) {
            for (int j = 0; j < height; j++) {
                switch (map[i][j]) {
                    case '\1':
                    case '├':
                    case '┤':
                    case '┴':
                    case '┬':
                    case '┌':
                    case '┐':
                    case '└':
                    case '┘':
                    case '│':
                    case '─':
                    case '┼':
                    case '#':
                        portion[i][j] = 30;
                        break;
                    case '.':
                        portion[i][j] = 0;
                        break;
                    case ':':
                        portion[i][j] = -15;
                        break;
                    case '+':
                    case '/':
                        portion[i][j] = -10;
                        break;
                    case ',':
                        portion[i][j] = (int) (70 * (PerlinNoise.noise(i / 4.0, j / 4.0, frame / 25.0) / 2.5 - 0.45));
                        break;
                    case '~':
                        portion[i][j] = (int) (100 * (PerlinNoise.noise(i / 4.0, j / 4.0, frame / 25.0) / 2.5 - 0.65));
                        break;
                    case '"':
                        portion[i][j] = (int) (75 * (PerlinNoise.noise(i / 4.0, j / 4.0, frame / 35.0) / 4.0 - 1.5));
                        break;
                    case '^':
                        portion[i][j] = 40;
                        break;
                    default:
                        if (map[i][j] == deepLiquid)
                            portion[i][j] = (int) (180 * (PerlinNoise.noise(i / 5.0, j / 5.0, frame / 21.0) / 2.5 - 0.7));
                        else if (map[i][j] == shallowLiquid)
                            portion[i][j] = (int) (110 * (PerlinNoise.noise(i / 4.0, j / 4.0, frame / 30.0) / 2.5 - 0.45));
                        else portion[i][j] = 0;
                }
            }
        }
        return portion;
    }

    /**
     * Given a char[][] for the map, produces a double[][] that can be used with FOV.calculateFOV(). It expects any
     * doors to be represented by '+' if closed or '/' if open (which can be caused by calling
     * DungeonUtility.closeDoors() ), any walls to be '#' or line drawing characters, and it doesn't care what other
     * chars are used (only doors, including open ones, and walls obscure light and thus have a resistance by default).
     *
     * @param map a dungeon, width by height, with any closed doors as '+' and open doors as '/' as per closeDoors()
     * @return a resistance map suitable for use with the FOV class
     */
    public static double[][] generateResistances(char[][] map) {
        int width = map.length;
        int height = map[0].length;
        double[][] portion = new double[width][height];
        for (int i = 0; i < width; i++) {
            for (int j = 0; j < height; j++) {
                switch (map[i][j]) {
                    case '\1':
                    case '├':
                    case '┤':
                    case '┴':
                    case '┬':
                    case '┌':
                    case '┐':
                    case '└':
                    case '┘':
                    case '│':
                    case '─':
                    case '┼':
                    case '#':
                        portion[i][j] = 1.0;
                        break;
                    case '/':
                    case '"':
                        portion[i][j] = 0.15;
                        break;
                    case '+':
                        portion[i][j] = 0.95;
                        break;
                    case '.':
                    case ',':
                    case '~':
                    case '^':
                    default:
                        portion[i][j] = 0.0;
                }
            }
        }
        return portion;
    }

    /**
     * Given a char[][] for the map, a Map of Character keys to Double values that will be used to determine costs, and
     * a double value for unhandled characters, produces a double[][] that can be used as a costMap by DijkstraMap. It
     * expects any doors to be represented by '+' if closed or '/' if open (which can be caused by calling
     * DungeonUtility.closeDoors() ) and any walls to be '#' or line drawing characters. In the parameter costs, there
     * does not need to be an entry for '#' or any box drawing characters, but if one is present for '#' it will apply
     * that cost to both '#' and all box drawing characters, and if one is not present it will default to a very high
     * number. For any other entry in costs, a char in the 2D char array that matches the key will correspond
     * (at the same x,y position in the returned 2D double array) to that key's value in costs. If a char is used in the
     * map but does not have a corresponding key in costs, it will be given the value of the parameter defaultValue.
     * <p/>
     * The values in costs are multipliers, so should not be negative, should only be 0.0 in cases where you want
     * infinite movement across all adjacent squares of that kind, should be higher than 1.0 for difficult terrain (2.0
     * and 3.0 are reasonable), should be between 0.0 and 1.0 for easy terrain, and should be 1.0 for normal terrain.
     * If a cell should not be possible to enter for this character, 999.0 should be a reasonable value for a cost.
     * <p/>
     * An example use for this would be to make a creature unable to enter any non-water cell (like a fish),
     * unable to enter doorways (like some mythological versions of vampires), or to make a wheeled vehicle take more
     * time to move across rubble or rough terrain.
     * <p/>
     * A potentially common case that needs to be addressed is NPC movement onto staircases in games that have them;
     * some games may find it desirable for NPCs to block staircases and others may not, but in either case you should
     * give both '&gt;' and '&lt;', the standard characters for staircases, the same value in costs.
     *
     * @param map          a dungeon, width by height, with any closed doors as '+' and open doors as '/' as per closeDoors() .
     * @param costs        a Map of Character keys representing possible elements in map, and Double values for their cost.
     * @param defaultValue a double that will be used as the cost for any characters that don't have a key in costs.
     * @return a cost map suitable for use with DijkstraMap
     */
    public static double[][] generateCostMap(char[][] map, Map<Character, Double> costs, double defaultValue) {
        int width = map.length;
        int height = map[0].length;
        double[][] portion = new double[width][height];
        char current;
        for (int i = 0; i < width; i++) {
            for (int j = 0; j < height; j++) {
                current = map[i][j];
                if (costs.containsKey(current)) {
                    portion[i][j] = costs.get(current);
                } else {
                    switch (current) {
                        case '\1':
                        case '├':
                        case '┤':
                        case '┴':
                        case '┬':
                        case '┌':
                        case '┐':
                        case '└':
                        case '┘':
                        case '│':
                        case '─':
                        case '┼':
                        case '#':
                            portion[i][j] = (costs.containsKey('#'))
                                    ? costs.get('#')
                                    : squidpony.squidai.DijkstraMap.WALL;
                            break;
                        default:
                            portion[i][j] = defaultValue;
                    }
                }
            }
        }
        return portion;
    }

    /**
     * Given a char[][] for the map, a Map of Character keys to Double values that will be used to determine costs, and
     * a double value for unhandled characters, produces a double[][] that can be used as a map by AStarSearch. It
     * expects any doors to be represented by '+' if closed or '/' if open (which can be caused by calling
     * DungeonUtility.closeDoors() ) and any walls to be '#' or line drawing characters. In the parameter costs, there
     * does not need to be an entry for '#' or any box drawing characters, but if one is present for '#' it will apply
     * that cost to both '#' and all box drawing characters, and if one is not present it will default to a negative
     * number, meaning it is impassable for AStarSearch. For any other entry in costs, a char in the 2D char array that
     * matches the key will correspond (at the same x,y position in the returned 2D double array) to that key's value in
     * costs. If a char is used in the map but does not have a corresponding key in costs, it will be given the value of
     * the parameter defaultValue, which is typically 0 unless a creature is limited to only moving in some terrain.
     * <p/>
     * The values in costs are different from those expected for DijkstraMap; negative numbers are impassable, 0 is the
     * cost for a normal walkable tile, and higher numbers are harder to enter.
     * <p/>
     * An example use for this would be to make a creature unable to enter any non-water cell (like a fish),
     * unable to enter doorways (like some mythological versions of vampires), or to make a wheeled vehicle take more
     * time to move across rubble or rough terrain.
     * <p/>
     * A potentially common case that needs to be addressed is NPC movement onto staircases in games that have them;
     * some games may find it desirable for NPCs to block staircases and others may not, but in either case you should
     * give both '&gt;' and '&lt;', the standard characters for staircases, the same value in costs.
     *
     * @param map          a dungeon, width by height, with any closed doors as '+' and open doors as '/' as per closeDoors() .
     * @param costs        a Map of Character keys representing possible elements in map, and Double values for their cost.
     * @param defaultValue a double that will be used as the cost for any characters that don't have a key in costs.
     * @return a cost map suitable for use with AStarSearch
     */
    public static double[][] generateAStarCostMap(char[][] map, Map<Character, Double> costs, double defaultValue) {
        int width = map.length;
        int height = map[0].length;
        double[][] portion = new double[width][height];
        char current;
        for (int i = 0; i < width; i++) {
            for (int j = 0; j < height; j++) {
                current = map[i][j];
                if (costs.containsKey(current)) {
                    portion[i][j] = costs.get(current);
                } else {
                    switch (current) {
                        case '\1':
                        case '├':
                        case '┤':
                        case '┴':
                        case '┬':
                        case '┌':
                        case '┐':
                        case '└':
                        case '┘':
                        case '│':
                        case '─':
                        case '┼':
                        case '#':
                            portion[i][j] = (costs.containsKey('#'))
                                    ? costs.get('#')
                                    : squidpony.squidai.DijkstraMap.WALL;
                            break;
                        default:
                            portion[i][j] = defaultValue;
                    }
                }
            }
        }
        return portion;
    }

    public static double[][] translateAStarToDijkstra(double[][] astar) {
<<<<<<< HEAD
        if(astar == null) return null;
        if(astar.length <= 0 || astar[0].length <= 0)
=======
        if (astar == null) return null;
        if (astar.length <= 0 || astar[0].length <= 0)
>>>>>>> e8c1ecff
            return new double[0][0];
        double[][] dijkstra = new double[astar.length][astar[0].length];
        for (int x = 0; x < astar.length; x++) {
            for (int y = 0; y < astar[x].length; y++) {
                if (astar[x][y] < 0)
                    dijkstra[x][y] = DijkstraMap.WALL;
                else
                    dijkstra[x][y] = DijkstraMap.FLOOR;
            }
        }
        return dijkstra;
    }

    public static double[][] translateDijkstraToAStar(double[][] dijkstra) {
<<<<<<< HEAD
        if(dijkstra == null) return null;
        if(dijkstra.length <= 0 || dijkstra[0].length <= 0)
=======
        if (dijkstra == null) return null;
        if (dijkstra.length <= 0 || dijkstra[0].length <= 0)
>>>>>>> e8c1ecff
            return new double[0][0];
        double[][] astar = new double[dijkstra.length][dijkstra[0].length];
        for (int x = 0; x < dijkstra.length; x++) {
            for (int y = 0; y < dijkstra[x].length; y++) {
                if (dijkstra[x][y] > DijkstraMap.FLOOR)
                    astar[x][y] = -1;
                else
                    astar[x][y] = 1;
            }
        }
        return astar;
    }

    /**
     * @param rng
     * @param map
     * @param acceptable
     * @param frustration The number of trials that this method can do. Usually 16 or
     *                    32.
     * @return A random cell in {@code map} whose symbol is in
     * {@code acceptable}. Or {@code null} if not found.
     */
    public static /* @Nullable */Coord getRandomCell(RNG rng, char[][] map, Set<Character> acceptable,
                                                     int frustration) {
        if (frustration < 0)
            throw new IllegalStateException("Frustration should not be negative");
        final int width = map.length;
        final int height = width == 0 ? 0 : map[0].length;
        if (width == 0 || height == 0)
            throw new IllegalStateException("Map must be non-empty to get a cell from it");
        int i = 0;
        while (i < frustration) {
            final int x = rng.nextInt(width);
            final int y = rng.nextInt(height);
            if (acceptable.contains(map[x][y]))
                return Coord.get(x, y);
            i++;
        }
        return null;
    }

    /**
     * @param level dungeon/map level as 2D char array. x,y indexed
     * @param c     Coord to check
     * @return {@code true} if {@code c} is valid in {@code level}, {@code false} otherwise.
     */
    public static boolean inLevel(char[][] level, Coord c) {
        return inLevel(level, c.x, c.y);
    }

    /**
     * @param level dungeon/map level as 2D char array. x,y indexed
     * @param x     x coordinate to check
     * @param y     y coordinate to check
     * @return {@code true} if {@code c} is valid in {@code level}, {@code false} otherwise.
     */
    public static boolean inLevel(char[][] level, int x, int y) {
        return 0 <= x && x < level.length && 0 <= y && y < level[x].length;
    }

    /**
     * @param level dungeon/map level as 2D double array. x,y indexed
     * @param c     Coord to check
     * @return {@code true} if {@code c} is valid in {@code level}, {@code false} otherwise.
     */
    public static boolean inLevel(double[][] level, Coord c) {
        return inLevel(level, c.x, c.y);
    }

    /**
     * @param level dungeon/map level as 2D double array. x,y indexed
     * @param x     x coordinate to check
     * @param y     y coordinate to check
     * @return {@code true} if {@code c} is valid in {@code level}, {@code false} otherwise.
     */
    public static boolean inLevel(double[][] level, int x, int y) {
        return 0 <= x && x < level.length && 0 <= y && y < level[x].length;
    }

    /**
     * @param level a dungeon/map level as 2D array. x,y indexed
     * @param c     Coord to check
     * @return {@code true} if {@code c} is valid in {@code level}, {@code false} otherwise.
     */
    public static <T> boolean inLevel(T[][] level, Coord c) {
        return inLevel(level, c.x, c.y);
    }

    /**
     * @param level a dungeon/map level as 2D array. x,y indexed
     * @param x     x coordinate to check
     * @param y     y coordinate to check
     * @return {@code true} if {@code c} is valid in {@code level}, {@code false} otherwise.
     */
    public static <T> boolean inLevel(T[][] level, int x, int y) {
        return 0 <= x && x < level.length && 0 <= y && y < level[x].length;
    }

<<<<<<< HEAD
	/**
	 * Fills {@code array2d} with {@code value}.
	 * 
	 * @param array2d
	 * @param value
	 */
	public static void fill(boolean[][] array2d, boolean value) {
		final int width = array2d.length;
		final int height = width == 0 ? 0 : array2d[0].length;
		for (int x = 0; x < width; x++) {
			for (int y = 0; y < height; y++)
				array2d[x][y] = value;
		}
	}

	/**
	 * Fills {@code array2d} with {@code value}.
	 * 
	 * @param array2d
	 * @param value
	 */
	public static void fill(double[][] array2d, double value) {
		final int width = array2d.length;
		final int height = width == 0 ? 0 : array2d[0].length;
		for (int x = 0; x < width; x++) {
			for (int y = 0; y < height; y++)
				array2d[x][y] = value;
		}
	}

	/**
	 * Fills {@code array2d} with {@code value}.
	 * 
	 * @param array2d
	 * @param value
	 */
	public static void fill(int[][] array2d, int value) {
		final int width = array2d.length;
		final int height = width == 0 ? 0 : array2d[0].length;
		for (int x = 0; x < width; x++) {
			for (int y = 0; y < height; y++)
				array2d[x][y] = value;
		}
	}

=======
>>>>>>> e8c1ecff
    /**
     * An easy way to get the Coord items in a List of Coord that are at the edge of the region. Not the most
     * efficient way to do this; If you find you need to do more complicated manipulations of regions or are
     * calling this method often, consider using {@link squidpony.squidmath.GreasedRegion}, which should be
     * significantly faster and has better support for more intricate alterations on an area of Coords.
     * @param zone a List of Coord representing a region
     * @param buffer The list to fill if non null (i.e. if non-null, it is
     *               returned). If null, a fresh list will be allocated and
     *               returned.
     * @return Elements in {@code zone} that are neighbors to an element not in {@code zone}.
     */
<<<<<<< HEAD
	public static List<Coord> border(final List<Coord> zone, /* @Nullable */ List<Coord> buffer) {
		final int zsz = zone.size();
		final List<Coord> border = buffer == null ? new ArrayList<Coord>(zsz / 4) : buffer;
		for (int i = 0; i < zsz; i++) {
			final Coord c = zone.get(i);
			if (hasANeighborNotIn(c, zone))
				border.add(c);
		}
		return border;
	}
=======
    public static List<Coord> border(final List<Coord> zone, /* @Nullable */ List<Coord> buffer) {
        final int zsz = zone.size();
        final List<Coord> border = buffer == null ? new ArrayList<Coord>(zsz / 4) : buffer;
        for (int i = 0; i < zsz; i++) {
            final Coord c = zone.get(i);
            if (hasANeighborNotIn(c, zone))
                border.add(c);
        }
        return border;
    }
>>>>>>> e8c1ecff

    /**
     * Quickly counts the number of char elements in level that are equal to match.
     *
     * @param level the 2D char array to count cells in
     * @param match the char to search for
     * @return the number of cells that matched
     */
    public static int countCells(char[][] level, char match) {
        if (level == null || level.length == 0)
            return 0;
        int counter = 0;
        for (int x = 0; x < level.length; x++) {
            for (int y = 0; y < level[x].length; y++) {
                if (level[x][y] == match) counter++;
            }
        }
        return counter;
    }

    /**
     * For when you want to print a 2D char array. Prints on multiple lines, with a trailing newline.
     *
     * @param level a 2D char array to print with a trailing newline
     */
    public static void debugPrint(char[][] level) {
        if (level == null || level.length == 0 || level[0].length == 0)
            System.out.println("INVALID DUNGEON LEVEL");
        else {
            for (int y = 0; y < level[0].length; y++) {
                for (int x = 0; x < level.length; x++) {
                    System.out.print(level[x][y]);
                }
                System.out.println();

            }
        }
    }

    /**
     * Changes the outer edge of a char[][] to the wall char, '#'.
     *
     * @param map A char[][] that stores map data; will be modified in place
     * @return the modified-in-place map with its edge replaced with '#'
     */
    public static char[][] wallWrap(char[][] map) {
        int upperY = map[0].length - 1;
        int upperX = map.length - 1;
        for (int i = 0; i < map.length; i++) {
            map[i][0] = '#';
            map[i][upperY] = '#';
        }
        for (int i = 0; i < map[0].length; i++) {
            map[0][i] = '#';
            map[upperX][i] = '#';
        }
        return map;
    }

    /**
<<<<<<< HEAD
=======
     * Ensures a path exists in a rough ring around the map by first creating the path (using
     * SerpentMapGenerator.pointPath with the given RNG), then finding chars in blocking that are on that path and
     * replacing them with replacement. Modifies map in-place (!) and returns an ArrayList of Coord points that will
     * always be on the path.
     *
     * @param map         a 2D char array, x then y, etc. that will be modified directly; this is the "returned map"
     * @param rng         used for random factors in the path choice
     * @param replacement the char that will fill be used where a path needs to be carved out; usually '.'
     * @param blocking    an array or vararg of char that are considered blocking for the path and will be replaced if
     *                    they are in the way
     * @return the ArrayList of Coord points that are on the carved path, including existing non-blocking cells; will be empty if any parameters are invalid
     */
    public static ArrayList<Coord> ensurePath(char[][] map, RNG rng, char replacement, char... blocking) {
        if (map == null || map.length <= 0 || blocking == null || blocking.length <= 0)
            return new ArrayList<Coord>(0);
        int width = map.length, height = map[0].length;
        ArrayList<Coord> points = SerpentMapGenerator.pointPath(width, height, rng);
        char[] blocks = new char[blocking.length];
        System.arraycopy(blocking, 0, blocks, 0, blocking.length);
        Arrays.sort(blocks);
        for (Coord c : points) {
            if (c.x >= 0 && c.x < width && c.y >= 0 && c.y < height && Arrays.binarySearch(blocks, map[c.x][c.y]) >= 0) {
                map[c.x][c.y] = replacement;
            }
        }
        return points;
    }

    public static ArrayList<Coord> allMatching(char[][] map, char... matching) {
        if (map == null || map.length <= 0 || matching == null || matching.length <= 0)
            return new ArrayList<Coord>(0);
        int width = map.length, height = map[0].length;
        char[] matches = new char[matching.length];
        System.arraycopy(matching, 0, matches, 0, matching.length);
        Arrays.sort(matches);
        ArrayList<Coord> points = new ArrayList<Coord>(map.length * 4);
        for (int x = 0; x < width; x++) {
            for (int y = 0; y < height; y++) {
                if (Arrays.binarySearch(matches, map[x][y]) >= 0)
                    points.add(Coord.get(x, y));
            }
        }
        return points;
    }

    /**
>>>>>>> e8c1ecff
     * Gets a List of Coord that are within radius distance of (x,y), and appends them to buf if it is non-null or makes
     * a fresh List to append to otherwise. Returns buf if non-null, else the fresh List of Coord. May produce Coord
     * values that are not within the boundaries of a map, such as (-5,-4), if the center is too close to the edge or
     * radius is too high. You can use {@link squidpony.squidgrid.Radius#inCircle(int, int, int, boolean, int, int, List)}
     * with surpassEdges as false if you want to limit Coords to within the map, or the more general
     * {@link squidpony.squidgrid.Radius#pointsInside(int, int, int, boolean, int, int, List)} on a Radius.SQUARE or
     * Radius.DIAMOND enum value if you want a square or diamond shape.
     *
     * @param x      center x of the circle
     * @param y      center y of the circle
     * @param radius inclusive radius to extend from the center; radius 0 gives just the center
     * @param buf    Where to add the coordinates, or null for this method to
     *               allocate a fresh list.
     * @return The coordinates of a circle centered {@code (x, y)}, whose
     * diameter is {@code (radius * 2) + 1}.
     * @see squidpony.squidgrid.Radius#inCircle(int, int, int, boolean, int, int, List) if you want to keep the Coords within the bounds of the map
     */
    public static List<Coord> circle(int x, int y, int radius, /* @Nullable */ List<Coord> buf) {
        final List<Coord> result = buf == null ? new ArrayList<Coord>() : buf;
        radius = Math.max(0, radius);
        for (int dx = -radius; dx <= radius; ++dx) {
            final int high = (int) Math.floor(Math.sqrt(radius * radius - dx * dx));
            for (int dy = -high; dy <= high; ++dy) {
                result.add(Coord.get(x + dx, y + dy));
            }
        }
        return result;
    }

<<<<<<< HEAD
	private static boolean hasANeighborNotIn(Coord c, Collection<Coord> others) {
		for (Direction dir : Direction.OUTWARDS) {
			if (!others.contains(c.translate(dir)))
				return true;
		}
		return false;
	}
=======
    private static boolean hasANeighborNotIn(Coord c, Collection<Coord> others) {
        for (Direction dir : Direction.OUTWARDS) {
            if (!others.contains(c.translate(dir)))
                return true;
        }
        return false;
    }
>>>>>>> e8c1ecff
}<|MERGE_RESOLUTION|>--- conflicted
+++ resolved
@@ -1220,13 +1220,8 @@
     }
 
     public static double[][] translateAStarToDijkstra(double[][] astar) {
-<<<<<<< HEAD
-        if(astar == null) return null;
-        if(astar.length <= 0 || astar[0].length <= 0)
-=======
         if (astar == null) return null;
         if (astar.length <= 0 || astar[0].length <= 0)
->>>>>>> e8c1ecff
             return new double[0][0];
         double[][] dijkstra = new double[astar.length][astar[0].length];
         for (int x = 0; x < astar.length; x++) {
@@ -1241,13 +1236,8 @@
     }
 
     public static double[][] translateDijkstraToAStar(double[][] dijkstra) {
-<<<<<<< HEAD
-        if(dijkstra == null) return null;
-        if(dijkstra.length <= 0 || dijkstra[0].length <= 0)
-=======
         if (dijkstra == null) return null;
         if (dijkstra.length <= 0 || dijkstra[0].length <= 0)
->>>>>>> e8c1ecff
             return new double[0][0];
         double[][] astar = new double[dijkstra.length][dijkstra[0].length];
         for (int x = 0; x < dijkstra.length; x++) {
@@ -1346,7 +1336,6 @@
         return 0 <= x && x < level.length && 0 <= y && y < level[x].length;
     }
 
-<<<<<<< HEAD
 	/**
 	 * Fills {@code array2d} with {@code value}.
 	 * 
@@ -1392,8 +1381,6 @@
 		}
 	}
 
-=======
->>>>>>> e8c1ecff
     /**
      * An easy way to get the Coord items in a List of Coord that are at the edge of the region. Not the most
      * efficient way to do this; If you find you need to do more complicated manipulations of regions or are
@@ -1405,18 +1392,6 @@
      *               returned.
      * @return Elements in {@code zone} that are neighbors to an element not in {@code zone}.
      */
-<<<<<<< HEAD
-	public static List<Coord> border(final List<Coord> zone, /* @Nullable */ List<Coord> buffer) {
-		final int zsz = zone.size();
-		final List<Coord> border = buffer == null ? new ArrayList<Coord>(zsz / 4) : buffer;
-		for (int i = 0; i < zsz; i++) {
-			final Coord c = zone.get(i);
-			if (hasANeighborNotIn(c, zone))
-				border.add(c);
-		}
-		return border;
-	}
-=======
     public static List<Coord> border(final List<Coord> zone, /* @Nullable */ List<Coord> buffer) {
         final int zsz = zone.size();
         final List<Coord> border = buffer == null ? new ArrayList<Coord>(zsz / 4) : buffer;
@@ -1427,7 +1402,6 @@
         }
         return border;
     }
->>>>>>> e8c1ecff
 
     /**
      * Quickly counts the number of char elements in level that are equal to match.
@@ -1488,8 +1462,6 @@
     }
 
     /**
-<<<<<<< HEAD
-=======
      * Ensures a path exists in a rough ring around the map by first creating the path (using
      * SerpentMapGenerator.pointPath with the given RNG), then finding chars in blocking that are on that path and
      * replacing them with replacement. Modifies map in-place (!) and returns an ArrayList of Coord points that will
@@ -1536,7 +1508,6 @@
     }
 
     /**
->>>>>>> e8c1ecff
      * Gets a List of Coord that are within radius distance of (x,y), and appends them to buf if it is non-null or makes
      * a fresh List to append to otherwise. Returns buf if non-null, else the fresh List of Coord. May produce Coord
      * values that are not within the boundaries of a map, such as (-5,-4), if the center is too close to the edge or
@@ -1566,15 +1537,6 @@
         return result;
     }
 
-<<<<<<< HEAD
-	private static boolean hasANeighborNotIn(Coord c, Collection<Coord> others) {
-		for (Direction dir : Direction.OUTWARDS) {
-			if (!others.contains(c.translate(dir)))
-				return true;
-		}
-		return false;
-	}
-=======
     private static boolean hasANeighborNotIn(Coord c, Collection<Coord> others) {
         for (Direction dir : Direction.OUTWARDS) {
             if (!others.contains(c.translate(dir)))
@@ -1582,5 +1544,4 @@
         }
         return false;
     }
->>>>>>> e8c1ecff
 }