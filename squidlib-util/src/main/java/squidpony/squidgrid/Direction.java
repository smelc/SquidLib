package squidpony.squidgrid;

import squidpony.squidmath.Coord;

/**
 * Represents the eight grid directions and the deltaX, deltaY values associated
 * with those directions.
 *
 * The grid referenced has x positive to the right and y positive downwards on
 * screen.
 *
 * @author Eben Howard - http://squidpony.com - howard@squidpony.com
 */
public enum Direction {

    UP(0, -1), DOWN(0, 1), LEFT(-1, 0), RIGHT(1, 0), UP_LEFT(-1, -1), UP_RIGHT(1, -1), DOWN_LEFT(-1, 1), DOWN_RIGHT(1, 1), NONE(0, 0);
    /**
     * An array which holds only the four cardinal directions.
     */
    public static final Direction[] CARDINALS = {UP, DOWN, LEFT, RIGHT};
    /**
     * An array which holds only the four cardinal directions in clockwise order.
     */
    public static final Direction[] CARDINALS_CLOCKWISE = {UP, RIGHT, DOWN, LEFT};
    /**
     * An array which holds only the four cardinal directions in counter-clockwise order.
     */
    public static final Direction[] CARDINALS_COUNTERCLOCKWISE = {UP, LEFT, DOWN, RIGHT};
    /**
     * An array which holds only the four diagonal directions.
     */
    public static final Direction[] DIAGONALS = {UP_LEFT, UP_RIGHT, DOWN_LEFT, DOWN_RIGHT};
    /**
     * An array which holds all eight OUTWARDS directions.
     */
    public static final Direction[] OUTWARDS = {UP, DOWN, LEFT, RIGHT, UP_LEFT, UP_RIGHT, DOWN_LEFT, DOWN_RIGHT};
    /**
     * An array which holds all eight OUTWARDS directions in clockwise order.
     */
    public static final Direction[] CLOCKWISE = {UP, UP_RIGHT, RIGHT, DOWN_RIGHT, DOWN, DOWN_LEFT, LEFT, UP_LEFT};
    /**
     * An array which holds all eight OUTWARDS directions in counter-clockwise order.
     */
    public static final Direction[] COUNTERCLOCKWISE = {UP, UP_LEFT, LEFT, DOWN_LEFT, DOWN, DOWN_RIGHT, RIGHT, UP_RIGHT};
    /**
     * The x coordinate difference for this direction.
     */
    public final int deltaX;
    /**
     * The y coordinate difference for this direction.
     */
    public final int deltaY;

    /**
     * Returns the direction that most closely matches the input.
     *
     * This can be used to get the primary magnitude intercardinal direction
     * from an origin point to an event point, such as a mouse click on a grid.
     *
     * If the point given is exactly on a boundary between directions then the
     * direction clockwise is returned.
     *
     * @param x
     * @param y
     * @return
     */
    public static Direction getDirection(int x, int y) {
        if (x == 0 && y == 0) {
            return NONE;
        }

        double angle = Math.atan2(y, x);
        double degree = Math.toDegrees(angle);
        degree += 450;//rotate to all positive and 0 is up
        degree %= 360;//normalize
        if (degree < 22.5) {
            return UP;
        } else if (degree < 67.5) {
            return UP_RIGHT;
        } else if (degree < 112.5) {
            return RIGHT;
        } else if (degree < 157.5) {
            return DOWN_RIGHT;
        } else if (degree < 202.5) {
            return DOWN;
        } else if (degree < 247.5) {
            return DOWN_LEFT;
        } else if (degree < 292.5) {
            return LEFT;
        } else if (degree < 337.5) {
            return UP_LEFT;
        } else {
            return UP;
        }
    }

    /**
     * Returns the direction that most closely matches the input.
     *
     * This can be used to get the primary magnitude cardinal direction from an
     * origin point to an event point, such as a mouse click on a grid.
     *
     * If the point given is directly diagonal then the direction clockwise is
     * returned.
     *
     * @param x
     * @param y
     * @return
     */
    public static Direction getCardinalDirection(int x, int y) {
        if (x == 0 && y == 0) {
            return NONE;
        }

        int absx = Math.abs(x);

        if (y > absx) {
            return UP;
        }

        int absy = Math.abs(y);

        if (absy > absx) {
            return DOWN;
        }

        if (x > 0) {
            if (-y == x) {//on diagonal
                return DOWN;
            }
            return RIGHT;
        }

        if (y == x) {//on diagonal
            return UP;
        }
        return LEFT;

    }

	/**
	 * @param from
	 *            The starting point.
	 * @param to
	 *            The desired point to reach.
	 * @return The direction to follow to go from {@code from} to {@code to}. It
	 *         can be cardinal or diagonal.
	 */
	public static Direction toGoTo(Coord from, Coord to) {
		return getDirection(to.x - from.x, to.y - from.y);
	}

    /**
     * Returns the Direction one step clockwise including diagonals.
     *
     * If considering only Cardinal directions, calling this twice will get the
     * next clockwise cardinal direction.
     *
     * @return
     */
    public Direction clockwise() {
        switch (this) {
            case UP:
                return UP_RIGHT;
            case DOWN:
                return DOWN_LEFT;
            case LEFT:
                return UP_LEFT;
            case RIGHT:
                return DOWN_RIGHT;
            case UP_LEFT:
                return UP;
            case UP_RIGHT:
                return RIGHT;
            case DOWN_LEFT:
                return LEFT;
            case DOWN_RIGHT:
                return DOWN;
            case NONE:
            default:
                return NONE;
        }
    }

    /**
     * Returns the Direction one step counterclockwise including diagonals.
     *
     * If considering only Cardinal directions, calling this twice will get the
     * next counterclockwise cardinal direction.
     *
     * @return
     */
    public Direction counterClockwise() {
        switch (this) {
            case UP:
                return UP_LEFT;
            case DOWN:
                return DOWN_RIGHT;
            case LEFT:
                return DOWN_LEFT;
            case RIGHT:
                return UP_RIGHT;
            case UP_LEFT:
                return LEFT;
            case UP_RIGHT:
                return UP;
            case DOWN_LEFT:
                return DOWN;
            case DOWN_RIGHT:
                return RIGHT;
            case NONE:
            default:
                return NONE;
        }
    }

    /**
     * Returns the direction directly opposite of this one.
     *
     * @return
     */
    public Direction opposite() {
        switch (this) {
            case UP:
                return DOWN;
            case DOWN:
                return UP;
            case LEFT:
                return RIGHT;
            case RIGHT:
                return LEFT;
            case UP_LEFT:
                return DOWN_RIGHT;
            case UP_RIGHT:
                return DOWN_LEFT;
            case DOWN_LEFT:
                return UP_RIGHT;
            case DOWN_RIGHT:
                return UP_LEFT;
            case NONE:
            default:
                return NONE;
        }
    }

	/**
	 * @return Whether this is a diagonal move.
	 */
	public boolean isDiagonal() {
		switch (this) {
		case DOWN_LEFT:
		case DOWN_RIGHT:
		case UP_LEFT:
		case UP_RIGHT:
			return true;
		case DOWN:
		case LEFT:
		case NONE:
		case RIGHT:
		case UP:
			return false;
		}
		throw new IllegalStateException("Unmatched " + getClass().getSimpleName() + ": " + this);
	}

	/**
	 * @return {@code true} if {@code this} has an upward component.
	 */
	public boolean hasUp() {
		switch (this) {
		case UP:
		case UP_LEFT:
		case UP_RIGHT:
			return true;
		case DOWN:
		case DOWN_LEFT:
		case DOWN_RIGHT:
		case LEFT:
		case NONE:
		case RIGHT:
			return false;
		}
		throw new IllegalStateException("Unmatched " + getClass().getSimpleName() + ": " + this);
	}

	/**
	 * @return {@code true} if {@code this} has a downward component.
	 */
	public boolean hasDown() {
		switch (this) {
		case DOWN:
		case DOWN_LEFT:
		case DOWN_RIGHT:
			return true;
		case LEFT:
		case NONE:
		case RIGHT:
		case UP:
		case UP_LEFT:
		case UP_RIGHT:
			return false;
		}
		throw new IllegalStateException("Unmatched " + getClass().getSimpleName() + ": " + this);
	}

	/**
	 * @return {@code true} if {@code this} has a left component.
	 */
	public boolean hasLeft() {
		switch (this) {
		case DOWN_LEFT:
		case LEFT:
		case UP_LEFT:
			return true;
		case DOWN:
		case DOWN_RIGHT:
		case NONE:
		case RIGHT:
		case UP:
		case UP_RIGHT:
			return false;
		}
		throw new IllegalStateException("Unmatched " + getClass().getSimpleName() + ": " + this);
	}

	/**
	 * @return {@code true} if {@code this} has a right component.
	 */
	public boolean hasRight() {
		switch (this) {
		case RIGHT:
		case DOWN_RIGHT:
		case UP_RIGHT:
			return true;
		case DOWN:
		case NONE:
		case UP:
		case DOWN_LEFT:
		case LEFT:
		case UP_LEFT:
			return false;
		}
		throw new IllegalStateException("Unmatched " + getClass().getSimpleName() + ": " + this);
	}

<<<<<<< HEAD

=======
>>>>>>> 087b626b
    private Direction(int x, int y) {
        deltaX = x;
        deltaY = y;
    }
}<|MERGE_RESOLUTION|>--- conflicted
+++ resolved
@@ -343,10 +343,6 @@
 		throw new IllegalStateException("Unmatched " + getClass().getSimpleName() + ": " + this);
 	}
 
-<<<<<<< HEAD
-
-=======
->>>>>>> 087b626b
     private Direction(int x, int y) {
         deltaX = x;
         deltaY = y;
