package squidpony.squidgrid.gui.gdx;

import com.badlogic.gdx.Gdx;
import com.badlogic.gdx.graphics.Color;
import com.badlogic.gdx.graphics.g2d.Batch;
import com.badlogic.gdx.graphics.g2d.TextureRegion;
import com.badlogic.gdx.math.MathUtils;
import com.badlogic.gdx.scenes.scene2d.Actor;
import com.badlogic.gdx.scenes.scene2d.Group;
import com.badlogic.gdx.scenes.scene2d.actions.Actions;
import com.badlogic.gdx.utils.Align;
import squidpony.IColorCenter;
import squidpony.panel.IColoredString;
import squidpony.panel.ISquidPanel;
import squidpony.squidgrid.Direction;
import squidpony.squidmath.Coord;
import squidpony.squidmath.OrderedSet;
import squidpony.squidmath.StatefulRNG;

import java.util.ArrayList;
import java.util.Arrays;
import java.util.Collection;
import java.util.Set;

/**
 * Displays text and images in a grid pattern. Supports basic animations.
 * 
 * Grid width and height settings are in terms of number of cells. Cell width and height
 * are in terms of number of pixels.
 *
 * When text is placed, the background color is set separately from the foreground character. When moved, only the
 * foreground character is moved.
 *
 * @author Eben Howard - http://squidpony.com - howard@squidpony.com
 */
public class SquidPanel extends Group implements ISquidPanel<Color> {

    public float DEFAULT_ANIMATION_DURATION = 0.12F;
    protected int animationCount = 0;
    protected Color defaultForeground = Color.WHITE;
    protected IColorCenter<Color> scc;
    protected final int cellWidth, cellHeight;
    protected int gridWidth, gridHeight, gridOffsetX = 0, gridOffsetY = 0;
    protected final String[][] contents;
    protected final Color[][] colors;
    protected Color lightingColor = SColor.WHITE;
    protected final TextCellFactory textFactory;
    protected float xOffset, yOffset;
    protected OrderedSet<AnimatedEntity> animatedEntities;
    protected boolean distanceField = false;

    /**
     * Creates a bare-bones panel with all default values for text rendering.
     *
     * @param gridWidth the number of cells horizontally
     * @param gridHeight the number of cells vertically
     */
    public SquidPanel(int gridWidth, int gridHeight) {
        this(gridWidth, gridHeight, new TextCellFactory().defaultSquareFont());
    }

    /**
     * Creates a panel with the given grid and cell size. Uses a default square font.
     *
     * @param gridWidth the number of cells horizontally
     * @param gridHeight the number of cells vertically
     * @param cellWidth the number of horizontal pixels in each cell
     * @param cellHeight the number of vertical pixels in each cell
     */
    public SquidPanel(int gridWidth, int gridHeight, int cellWidth, int cellHeight) {
        this(gridWidth, gridHeight, new TextCellFactory().defaultSquareFont().width(cellWidth).height(cellHeight).initBySize());
    }

    /**
     * Builds a panel with the given grid size and all other parameters determined by the factory. Even if sprite images
     * are being used, a TextCellFactory is still needed to perform sizing and other utility functions.
     *
     * If the TextCellFactory has not yet been initialized, then it will be sized at 12x12 px per cell. If it is null
     * then a default one will be created and initialized.
     *
     * @param gridWidth the number of cells horizontally
     * @param gridHeight the number of cells vertically
     * @param factory the factory to use for cell rendering
     */
    public SquidPanel(int gridWidth, int gridHeight, TextCellFactory factory) {
        this(gridWidth, gridHeight, factory, DefaultResources.getSCC());
    }

    /**
     * Builds a panel with the given grid size and all other parameters determined by the factory. Even if sprite images
     * are being used, a TextCellFactory is still needed to perform sizing and other utility functions.
     *
     * If the TextCellFactory has not yet been initialized, then it will be sized at 12x12 px per cell. If it is null
     * then a default one will be created and initialized.
     *
     * @param gridWidth the number of cells horizontally
     * @param gridHeight the number of cells vertically
     * @param factory the factory to use for cell rendering
     * @param center
     * 			The color center to use. Can be {@code null}, but then must be set later on with
     *          {@link #setColorCenter(IColorCenter)}.
     */
    public SquidPanel(int gridWidth, int gridHeight, TextCellFactory factory, IColorCenter<Color> center) {
        this(gridWidth, gridHeight, factory, center, 0f, 0f);
    }

    /**
     * Builds a panel with the given grid size and all other parameters determined by the factory. Even if sprite images
     * are being used, a TextCellFactory is still needed to perform sizing and other utility functions.
     *
     * If the TextCellFactory has not yet been initialized, then it will be sized at 12x12 px per cell. If it is null
     * then a default one will be created and initialized.
     *
     * @param gridWidth the number of cells horizontally
     * @param gridHeight the number of cells vertically
     * @param factory the factory to use for cell rendering
     * @param center
     * 			The color center to use. Can be {@code null}, but then must be set later on with
     *          {@link #setColorCenter(IColorCenter)}.
     */
    public SquidPanel(int gridWidth, int gridHeight, TextCellFactory factory, IColorCenter<Color> center,
                      float xOffset, float yOffset) {
        this.gridWidth = gridWidth;
        this.gridHeight = gridHeight;
        if(center == null)
            scc = DefaultResources.getSCC();
        else
            scc = center;

        if (factory == null) {
            textFactory = new TextCellFactory();
        }
        else
            textFactory = factory;
        if (!textFactory.initialized()) {
            textFactory.initByFont();
        }

        cellWidth = MathUtils.round(textFactory.actualCellWidth);
        cellHeight = MathUtils.round(textFactory.actualCellHeight);

        contents = new String[gridWidth][gridHeight];
        colors = new Color[gridWidth][gridHeight];
        for (int i = 0; i < gridWidth; i++) {
            Arrays.fill(colors[i], scc.filter(Color.CLEAR));
        }


        int w = gridWidth * cellWidth;
        int h = gridHeight * cellHeight;
        this.xOffset = xOffset;
        this.yOffset = yOffset;
        setSize(w, h);
        animatedEntities = new OrderedSet<>();
    }

    /**
     * Places the given characters into the grid starting at 0,0.
     *
     * @param chars
     */
    public void put(char[][] chars) {
        put(0, 0, chars);
    }

	@Override
	public void put(/* @Nullable */char[][] chars, Color[][] foregrounds) {
		if (chars == null) {
			/* Only colors to put */
			final int width = foregrounds.length;
			final int height = width == 0 ? 0 : foregrounds[0].length;
			for (int x = 0; x < width; x++) {
				for (int y = 0; y < height; y++)
					put(x, y, foregrounds[x][y]);
			}
		} else
			put(0, 0, chars, foregrounds);
	}

    public void put(char[][] chars, int[][] indices, ArrayList<Color> palette) {
        put(0, 0, chars, indices, palette);
    }

    public void put(int xOffset, int yOffset, char[][] chars) {
        put(xOffset, yOffset, chars, defaultForeground);
    }

    public void put(int xOffset, int yOffset, char[][] chars, Color[][] foregrounds) {
        for (int x = xOffset; x < xOffset + chars.length; x++) {
            for (int y = yOffset; y < yOffset + chars[0].length; y++) {
                if (x >= 0 && y >= 0 && x < gridWidth && y < gridHeight) {//check for valid input
                    put(x, y, chars[x - xOffset][y - yOffset], foregrounds[x - xOffset][y - yOffset]);
                }
            }
        }
    }

    public void put(int xOffset, int yOffset, char[][] chars, int[][] indices, ArrayList<Color> palette) {
        for (int x = xOffset; x < xOffset + chars.length; x++) {
            for (int y = yOffset; y < yOffset + chars[0].length; y++) {
                if (x >= 0 && y >= 0 && x < gridWidth && y < gridHeight) {//check for valid input
                    put(x, y, chars[x - xOffset][y - yOffset], palette.get(indices[x - xOffset][y - yOffset]));
                }
            }
        }
    }

    public void put(int xOffset, int yOffset, Color[][] foregrounds) {
        for (int x = xOffset; x < xOffset + foregrounds.length; x++) {
            for (int y = yOffset; y < yOffset + foregrounds[0].length; y++) {
                if (x >= 0 && y >= 0 && x < gridWidth && y < gridHeight) {//check for valid input
                    put(x, y, '\0', foregrounds[x - xOffset][y - yOffset]);
                }
            }
        }
    }

    public void put(int xOffset, int yOffset, int[][] indices, ArrayList<Color> palette) {
        for (int x = xOffset; x < xOffset + indices.length; x++) {
            for (int y = yOffset; y < yOffset + indices[0].length; y++) {
                if (x >= 0 && y >= 0 && x < gridWidth && y < gridHeight) {//check for valid input
                    put(x, y, '\0', palette.get(indices[x - xOffset][y - yOffset]));
                }
            }
        }
    }

    public void put(int xOffset, int yOffset, char[][] chars, Color foreground) {
        for (int x = xOffset; x < xOffset + chars.length; x++) {
            for (int y = yOffset; y < yOffset + chars[0].length; y++) {
                if (x >= 0 && y >= 0 && x < gridWidth && y < gridHeight) {//check for valid input
                    put(x, y, chars[x - xOffset][y - yOffset], foreground);
                }
            }
        }
    }

    /**
     * Puts the given string horizontally with the first character at the given offset.
     *
     * Does not word wrap. Characters that are not renderable (due to being at negative offsets or offsets greater than
     * the grid size) will not be shown but will not cause any malfunctions.
     *
     * Will use the default color for this component to draw the characters.
     *
     * @param xOffset the x coordinate of the first character
     * @param yOffset the y coordinate of the first character
     * @param string the characters to be displayed
     */
    public void put(int xOffset, int yOffset, String string) {
        put(xOffset, yOffset, string, defaultForeground);
    }

	@Override
	public void put(int xOffset, int yOffset, IColoredString<? extends Color> cs) {
		int x = xOffset;
		for (IColoredString.Bucket<? extends Color> fragment : cs) {
			final String s = fragment.getText();
			final Color color = fragment.getColor();
			put(x, yOffset, s, color == null ? getDefaultForegroundColor() : scc.filter(color));
			x += s.length();
		}
	}

    @Override
    public void put(int xOffset, int yOffset, String string, Color foreground) {
        if (string.length() == 1) {
            put(xOffset, yOffset, string.charAt(0), foreground);
        }
        else
        {
            char[][] temp = new char[string.length()][1];
            for (int i = 0; i < string.length(); i++) {
                temp[i][0] = string.charAt(i);
            }
            put(xOffset, yOffset, temp, foreground);
        }
    }
    public void put(int xOffset, int yOffset, String string, Color foreground, float colorMultiplier) {
        if (string.length() == 1) {
            put(xOffset, yOffset, string.charAt(0), foreground, colorMultiplier);
        }
        else
        {
            char[][] temp = new char[string.length()][1];
            for (int i = 0; i < string.length(); i++) {
                temp[i][0] = string.charAt(i);
            }
            put(xOffset, yOffset, temp, foreground, colorMultiplier);
        }
    }

    public void put(int xOffset, int yOffset, char[][] chars, Color foreground, float colorMultiplier) {
        for (int x = xOffset; x < xOffset + chars.length; x++) {
            for (int y = yOffset; y < yOffset + chars[0].length; y++) {
                if (x >= 0 && y >= 0 && x < gridWidth && y < gridHeight) {//check for valid input
                    put(x, y, chars[x - xOffset][y - yOffset], foreground, colorMultiplier);
                }
            }
        }
    }

    /**
     * Puts the given string horizontally or optionally vertically, with the first character at the given offset.
     *
     * Does not word wrap. Characters that are not renderable (due to being at negative offsets or offsets greater than
     * the grid size) will not be shown but will not cause any malfunctions.
     *
     * Will use the default color for this component to draw the characters.
     *
     * @param xOffset the x coordinate of the first character
     * @param yOffset the y coordinate of the first character
     * @param string the characters to be displayed
     * @param vertical true if the text should be written vertically, from top to bottom
     */
    public void placeVerticalString(int xOffset, int yOffset, String string, boolean vertical) {
        put(xOffset, yOffset, string, defaultForeground, vertical);
    }

    /**
     * Puts the given string horizontally or optionally vertically, with the first character at the given offset.
     *
     * Does not word wrap. Characters that are not renderable (due to being at negative offsets or offsets greater than
     * the grid size) will not be shown but will not cause any malfunctions.
     *
     * @param xOffset the x coordinate of the first character
     * @param yOffset the y coordinate of the first character
     * @param string the characters to be displayed
     * @param foreground the color to draw the characters
     * @param vertical true if the text should be written vertically, from top to bottom
     */
    public void put(int xOffset, int yOffset, String string, Color foreground, boolean vertical) {
        if (vertical) {
            put(xOffset, yOffset, new char[][]{string.toCharArray()}, foreground);
        } else {
            put(xOffset, yOffset, string, foreground);
        }
    }

    /**
     * Erases the entire panel, leaving only a transparent space.
     */
    public void erase() {
        for (int i = 0; i < contents.length; i++) {
            Arrays.fill(contents[i], "\0");
            Arrays.fill(colors[i], Color.CLEAR);
            /*
            for (int j = 0; j < contents[i].length; j++) {
                contents[i][j] = "\0";
                colors[i][j] = Color.CLEAR;
            }
            */
        }
    }

    @Override
	public void clear(int x, int y) {
        put(x, y, Color.CLEAR);
    }

    @Override
	public void put(int x, int y, Color color) {
        put(x, y, '\0', color);
    }

    public void put(int x, int y, Color color, float colorMultiplier) {
        put(x, y, '\0', color, colorMultiplier);
    }

    @Override
	public void put(int x, int y, char c) {
        put(x, y, c, defaultForeground);
    }

    /**
     * Takes a unicode codepoint for input.
     *
     * @param x
     * @param y
     * @param code
     */
    public void put(int x, int y, int code) {
        put(x, y, code, defaultForeground);
    }

    public void put(int x, int y, int c, Color color) {
        put(x, y, String.valueOf(Character.toChars(c)), color);
    }

    public void put(int x, int y, int index, ArrayList<Color> palette) {
        put(x, y, palette.get(index));
    }

    public void put(int x, int y, char c, int index, ArrayList<Color> palette) {
        put(x, y, c, palette.get(index));
    }

    /**
     * Takes a unicode codepoint for input.
     *
     * @param x
     * @param y
     * @param c
     * @param color
     */
    @Override
    public void put(int x, int y, char c, Color color) {
        if (x < 0 || x >= gridWidth || y < 0 || y >= gridHeight) {
            return;//skip if out of bounds
        }
        contents[x][y] = String.valueOf(c);
        colors[x][y] = scc.filter(color);
    }

	/**
	 * @throws UnsupportedOperationException
	 *             If the backing {@link IColorCenter} isn't an instance of
	 *             {@link SquidColorCenter}.
	 */
	public void put(int x, int y, char c, Color color, float colorMultiplier) {
        if (x < 0 || x >= gridWidth || y < 0 || y >= gridHeight) {
            return;//skip if out of bounds
        }
        contents[x][y] = String.valueOf(c);
		if (!(scc instanceof SquidColorCenter))
			throw new UnsupportedOperationException("This method required the color center to be a "
					+ SquidColorCenter.class.getSimpleName());
		colors[x][y] = ((SquidColorCenter) scc).lerp(color, lightingColor, colorMultiplier);
	}

    @Override
	public int cellWidth() {
        return cellWidth;
    }

    @Override
	public int cellHeight() {
        return cellHeight;
    }

    @Override
	public int gridHeight() {
        return gridHeight;
    }

    @Override
	public int gridWidth() {
        return gridWidth;
    }

	/**
	 * @return The {@link TextCellFactory} backing {@code this}.
	 */
	public TextCellFactory getTextCellFactory() {
		return textFactory;
	}

    /**
     * Sets the size of the text in this SquidPanel (but not the size of the cells) to the given width and height in
     * pixels (which may be stretched by viewports later on, if your program uses them).
     * @param wide the width of a glyph in pixels
     * @param high the height of a glyph in pixels
     * @return this for chaining
     */
    public SquidPanel setTextSize(int wide, int high)
    {
        textFactory.tweakHeight(high).tweakWidth(wide).initBySize();
        //textFactory.setSmoothingMultiplier((3f + Math.max(cellWidth * 1f / wide, cellHeight * 1f / high)) / 4f);
        return this;
    }

    @Override
    public void draw (Batch batch, float parentAlpha) {
        /*if(batch.isDrawing()) {
            batch.end();
            batch.begin();
        }*/
        textFactory.configureShader(batch);
        Color tmp;

        for (int x = gridOffsetX; x < gridWidth; x++) {
            for (int y = gridOffsetY; y < gridHeight; y++) {
                tmp = scc.filter(colors[x][y]);
                textFactory.draw(batch, contents[x][y], tmp, xOffset + /*- getX() + */1f * x * cellWidth,
                        yOffset + /*- getY() + */1f * (gridHeight - y) * cellHeight + 1f);
            }
        }
        super.draw(batch, parentAlpha);
        for(AnimatedEntity ae : animatedEntities)
        {
            ae.actor.act(Gdx.graphics.getDeltaTime());
        }
    }

    /**
     * Draws one AnimatedEntity, specifically the Actor it contains. Batch must be between start() and end()
     * @param batch Must have start() called already but not stop() yet during this frame.
     * @param parentAlpha This can be assumed to be 1.0f if you don't know it
     * @param ae The AnimatedEntity to draw; the position to draw ae is stored inside it.
     */
    public void drawActor(Batch batch, float parentAlpha, AnimatedEntity ae)
    {
            ae.actor.draw(batch, parentAlpha);
    }

    @Override
	public void setDefaultForeground(Color defaultForeground) {
        this.defaultForeground = defaultForeground;
    }

	@Override
	public Color getDefaultForegroundColor() {
		return defaultForeground;
	}

    public AnimatedEntity getAnimatedEntityByCell(int x, int y) {
        for(AnimatedEntity ae : animatedEntities)
        {
            if(ae.gridX == x && ae.gridY == y)
                return ae;
        }
        return  null;
    }

    /**
     * Create an AnimatedEntity at position x, y, using the char c in the given color.
     * @param x
     * @param y
     * @param c
     * @param color
     * @return
     */
    public AnimatedEntity animateActor(int x, int y, char c, Color color)
    {
        return animateActor(x, y, false, String.valueOf(c), color);
        /*
        Actor a = textFactory.makeActor("" + c, color);
        a.setName("" + c);
        a.setPosition(x * cellWidth + getX(), (gridHeight - y - 1) * cellHeight - textFactory.getDescent() + getY());

        AnimatedEntity ae = new AnimatedEntity(a, x, y);
        animatedEntities.add(ae);
        return ae;
        */
    }

    /**
     * Create an AnimatedEntity at position x, y, using the char c in the given color. If doubleWidth is true, treats
     * the char c as the left char to be placed in a grid of 2-char cells.
     * @param x
     * @param y
     * @param doubleWidth
     * @param c
     * @param color
     * @return
     */
    public AnimatedEntity animateActor(int x, int y, boolean doubleWidth, char c, Color color)
    {
        return animateActor(x, y, doubleWidth, String.valueOf(c), color);
        /*
        Actor a = textFactory.makeActor("" + c, color);
        a.setName("" + c);
        if(doubleWidth)
            a.setPosition(x * 2 * cellWidth + getX(), (gridHeight - y - 1) * cellHeight - textFactory.getDescent() + getY());
        else
            a.setPosition(x * cellWidth + getX(), (gridHeight - y - 1) * cellHeight - textFactory.getDescent() + getY());

        AnimatedEntity ae = new AnimatedEntity(a, x, y, doubleWidth);
        animatedEntities.add(ae);
        return ae;
        */
    }

    /**
     * Create an AnimatedEntity at position x, y, using the String s in the given color.
     * @param x
     * @param y
     * @param s
     * @param color
     * @return
     */
    public AnimatedEntity animateActor(int x, int y, String s, Color color)
    {
        return animateActor(x, y, false, s, color);
        /*
        Actor a = textFactory.makeActor(s, color);
        a.setName(s);
        a.setPosition(x * cellWidth + getX(), (gridHeight - y - 1) * cellHeight - textFactory.getDescent() + getY());

        AnimatedEntity ae = new AnimatedEntity(a, x, y);
        animatedEntities.add(ae);
        return ae;
        */
    }

    /**
     * Create an AnimatedEntity at position x, y, using the String s in the given color. If doubleWidth is true, treats
     * the String s as starting in the left cell of a pair to be placed in a grid of 2-char cells.
     * @param x
     * @param y
     * @param doubleWidth
     * @param s
     * @param color
     * @return
     */
    public AnimatedEntity animateActor(int x, int y, boolean doubleWidth, String s, Color color)
    {
        Actor a = textFactory.makeActor(s, color);
        a.setName(s);
        a.setPosition(adjustX(x, doubleWidth), adjustY(y));
        /*
        if(doubleWidth)
            a.setPosition(x * 2 * cellWidth + getX(), (gridHeight - y - 1) * cellHeight - textFactory.getDescent() + getY());
        else
            a.setPosition(x * cellWidth + getX(), (gridHeight - y - 1) * cellHeight - textFactory.getDescent() + getY());
        */
        AnimatedEntity ae = new AnimatedEntity(a, x, y, doubleWidth);
        animatedEntities.add(ae);
        return ae;
    }
    /**
     * Create an AnimatedEntity at position x, y, using the String s in the given color. If doubleWidth is true, treats
     * the String s as starting in the left cell of a pair to be placed in a grid of 2-char cells.
     * @param x
     * @param y
     * @param doubleWidth
     * @param s
     * @param colors
     * @return
     */
    public AnimatedEntity animateActor(int x, int y, boolean doubleWidth, String s, Collection<Color> colors)
    {
        Actor a = textFactory.makeActor(s, colors);
        a.setName(s);
        a.setPosition(adjustX(x, doubleWidth), adjustY(y));
        /*
        if(doubleWidth)
            a.setPosition(x * 2 * cellWidth + getX(), (gridHeight - y - 1) * cellHeight - textFactory.getDescent() + getY());
        else
            a.setPosition(x * cellWidth + getX(), (gridHeight - y - 1) * cellHeight - textFactory.getDescent() + getY());
        */
        AnimatedEntity ae = new AnimatedEntity(a, x, y, doubleWidth);
        animatedEntities.add(ae);
        return ae;
    }
    /**
     * Create an AnimatedEntity at position x, y, using the String s in the given color. If doubleWidth is true, treats
     * the String s as starting in the left cell of a pair to be placed in a grid of 2-char cells.
     * @param x
     * @param y
     * @param doubleWidth
     * @param s
     * @param colors
     * @param loopTime
     * @return
     */
    public AnimatedEntity animateActor(int x, int y, boolean doubleWidth, String s, Collection<Color> colors, float loopTime)
    {
        Actor a = textFactory.makeActor(s, colors, loopTime);
        a.setName(s);
        a.setPosition(adjustX(x, doubleWidth), adjustY(y));
        /*
        if(doubleWidth)
            a.setPosition(x * 2 * cellWidth + getX(), (gridHeight - y - 1) * cellHeight - textFactory.getDescent() + getY());
        else
            a.setPosition(x * cellWidth + getX(), (gridHeight - y - 1) * cellHeight - textFactory.getDescent() + getY());
        */
        AnimatedEntity ae = new AnimatedEntity(a, x, y, doubleWidth);
        animatedEntities.add(ae);
        return ae;
    }

    /**
     * Create an AnimatedEntity at position x, y, using the char c with a color looked up by index in palette.
     * @param x
     * @param y
     * @param c
     * @param index
     * @param palette
     * @return
     */
    public AnimatedEntity animateActor(int x, int y, char c, int index, ArrayList<Color> palette)
    {
        return animateActor(x, y, c, palette.get(index));
    }

    /**
     * Create an AnimatedEntity at position x, y, using the String s with a color looked up by index in palette.
     * @param x
     * @param y
     * @param s
     * @param index
     * @param palette
     * @return
     */
    public AnimatedEntity animateActor(int x, int y, String s, int index, ArrayList<Color> palette)
    {
        return animateActor(x, y, s, palette.get(index));
    }

    /**
     * Create an AnimatedEntity at position x, y, using a TextureRegion with no color modifications, which will be
     * stretched to fit one cell.
     * @param x
     * @param y
     * @param texture
     * @return
     */
    public AnimatedEntity animateActor(int x, int y, TextureRegion texture)
    {
        return animateActor(x, y, false, texture, Color.WHITE);
        /*
        Actor a = textFactory.makeActor(texture, Color.WHITE);
        a.setName("");
        a.setPosition(x * cellWidth + getX(), (gridHeight - y - 1) * cellHeight - textFactory.getDescent() + getY());

        AnimatedEntity ae = new AnimatedEntity(a, x, y);
        animatedEntities.add(ae);
        return ae;
        */
    }

    /**
     * Create an AnimatedEntity at position x, y, using a TextureRegion with the given color, which will be
     * stretched to fit one cell.
     * @param x
     * @param y
     * @param texture
     * @param color
     * @return
     */
    public AnimatedEntity animateActor(int x, int y, TextureRegion texture, Color color)
    {
        return animateActor(x, y, false, texture, color);
        /*
        Actor a = textFactory.makeActor(texture, color);
        a.setName("");
        a.setPosition(x * cellWidth + getX(), (gridHeight - y - 1) * cellHeight - textFactory.getDescent() + getY());

        AnimatedEntity ae = new AnimatedEntity(a, x, y);
        animatedEntities.add(ae);
        return ae;
        */
    }

    /**
     * Create an AnimatedEntity at position x, y, using a TextureRegion with no color modifications, which will be
     * stretched to fit one cell, or two cells if doubleWidth is true.
     * @param x
     * @param y
     * @param doubleWidth
     * @param texture
     * @return
     */
    public AnimatedEntity animateActor(int x, int y, boolean doubleWidth, TextureRegion texture)
    {
        return animateActor(x, y, doubleWidth, texture, Color.WHITE);
        /*
        Actor a = textFactory.makeActor(texture, Color.WHITE, (doubleWidth ? 2 : 1) * cellWidth, cellHeight);

        a.setName("");
        if(doubleWidth)
            a.setPosition(x * 2 * cellWidth + getX(), (gridHeight - y - 1) * cellHeight - textFactory.getDescent() + getY());
        else
            a.setPosition(x * cellWidth + getX(), (gridHeight - y - 1) * cellHeight - textFactory.getDescent() + getY());

        AnimatedEntity ae = new AnimatedEntity(a, x, y, doubleWidth);
        animatedEntities.add(ae);
        return ae;
        */
    }

    /**
     * Create an AnimatedEntity at position x, y, using a TextureRegion with the given color, which will be
     * stretched to fit one cell, or two cells if doubleWidth is true.
     * @param x
     * @param y
     * @param doubleWidth
     * @param texture
     * @param color
     * @return
     */
    public AnimatedEntity animateActor(int x, int y, boolean doubleWidth, TextureRegion texture, Color color) {
        Actor a = textFactory.makeActor(texture, color, (doubleWidth ? 2 : 1) * cellWidth, cellHeight);
        a.setName("");
        a.setPosition(adjustX(x, doubleWidth), adjustY(y));
        /*
        if (doubleWidth)
            a.setPosition(x * 2 * cellWidth + getX(), (gridHeight - y - 1) * cellHeight - textFactory.getDescent() + getY());
        else
            a.setPosition(x * cellWidth + getX(), (gridHeight - y - 1) * cellHeight - textFactory.getDescent() + getY());
        */
        AnimatedEntity ae = new AnimatedEntity(a, x, y, doubleWidth);
        animatedEntities.add(ae);
        return ae;
    }

    /**
     * Create an AnimatedEntity at position x, y, using a TextureRegion with no color modifications, which, if and only
     * if stretch is true, will be stretched to fit one cell, or two cells if doubleWidth is true. If stretch is false,
     * this will preserve the existing size of texture.
     * @param x
     * @param y
     * @param doubleWidth
     * @param stretch
     * @param texture
     * @return
     */
    public AnimatedEntity animateActor(int x, int y, boolean doubleWidth, boolean stretch, TextureRegion texture)
    {
        Actor a = (stretch)
                ? textFactory.makeActor(texture, Color.WHITE, (doubleWidth ? 2 : 1) * cellWidth, cellHeight)
                : textFactory.makeActor(texture, Color.WHITE, texture.getRegionWidth(), texture.getRegionHeight());
        a.setName("");
        a.setPosition(adjustX(x, doubleWidth), adjustY(y));
        /*
        if(doubleWidth)
            a.setPosition(x * 2 * cellWidth + getX(), (gridHeight - y - 1) * cellHeight - textFactory.getDescent() + getY());
        else
            a.setPosition(x * cellWidth + getX(), (gridHeight - y - 1) * cellHeight  - textFactory.getDescent() + getY());
        */
        AnimatedEntity ae = new AnimatedEntity(a, x, y, doubleWidth);
        animatedEntities.add(ae);
        return ae;
    }

    /**
     * Create an AnimatedEntity at position x, y, using a TextureRegion with the given color, which, if and only
     * if stretch is true, will be stretched to fit one cell, or two cells if doubleWidth is true. If stretch is false,
     * this will preserve the existing size of texture.
     * @param x
     * @param y
     * @param doubleWidth
     * @param stretch
     * @param texture
     * @param color
     * @return
     */
    public AnimatedEntity animateActor(int x, int y, boolean doubleWidth, boolean stretch, TextureRegion texture, Color color) {

        Actor a = (stretch)
                ? textFactory.makeActor(texture, color, (doubleWidth ? 2 : 1) * cellWidth, cellHeight)
                : textFactory.makeActor(texture, color, texture.getRegionWidth(), texture.getRegionHeight());
        a.setName("");
        a.setPosition(adjustX(x, doubleWidth), adjustY(y));
        /*
        if (doubleWidth)
            a.setPosition(x * 2 * cellWidth + getX(), (gridHeight - y - 1) * cellHeight  - textFactory.getDescent() + getY());
        else
            a.setPosition(x * cellWidth + getX(), (gridHeight - y - 1) * cellHeight  - textFactory.getDescent() + getY());
            */
        AnimatedEntity ae = new AnimatedEntity(a, x, y, doubleWidth);
        animatedEntities.add(ae);
        return ae;
    }

    /**
     * Created an Actor from the contents of the given x,y position on the grid.
     * @param x
     * @param y
     * @return
     */
    public Actor cellToActor(int x, int y)
    {
        return cellToActor(x, y, false);
    }

    /**
     * Created an Actor from the contents of the given x,y position on the grid; deleting
     * the grid's String content at this cell.
     * 
     * @param x
     * @param y
     * @param doubleWidth
     * @return A fresh {@link Actor}, that has just been added to {@code this}.
     */
    public Actor cellToActor(int x, int y, boolean doubleWidth)
    {
<<<<<<< HEAD
        if(contents[x][y] == null || contents[x][y].equals(""))
            return null;

        Actor a = textFactory.makeActor(contents[x][y], scc.filter(colors[x][y]));
        a.setName(contents[x][y]);
        a.setPosition(adjustX(x, doubleWidth) - getX() * 2, adjustY(y) - getY() * 2); // - textFactory.lineHeight * 0.25f

        /*
        if(doubleWidth)
            a.setPosition(x * 2 * cellWidth + getX(), (gridHeight - y - 1) * cellHeight  - textFactory.getDescent() + getY());
        else
            a.setPosition(x * cellWidth + getX(), (gridHeight - y - 1) * cellHeight  - textFactory.getDescent() + getY());
         */

        addActor(a);

        //contents[x][y] = "";
        return a;
=======
    	return createActor(x, y, contents[x][y], colors[x][y], doubleWidth);
    }

	protected /* @Nullable */ Actor createActor(int x, int y, String name, Color color, boolean doubleWidth) {
		if (name == null || name.isEmpty())
			return null;
		else {
			final Actor a = textFactory.makeActor(name, scc.filter(color));
			a.setName(name);
			a.setPosition(adjustX(x, doubleWidth) - getX() * 2, adjustY(y) - getY() * 2);
			addActor(a);
			return a;
		}
>>>>>>> a2f0a5c3
    }

    public float adjustX(float x, boolean doubleWidth)
    {
        if(doubleWidth)
            return x * 2 * cellWidth + getX();
        else
            return x * cellWidth + getX();
    }

    public float adjustY(float y)
    {
        return (gridHeight - y - 1) * cellHeight + getY() + 1; // - textFactory.lineHeight //textFactory.lineTweak * 3f
        //return (gridHeight - y - 1) * cellHeight + textFactory.getDescent() * 3 / 2f + getY();
    }

    /*
    public void startAnimation(Actor a, int oldX, int oldY)
    {
        Coord tmp = Coord.get(oldX, oldY);

        tmp.x = Math.round(a.getX() / cellWidth);
        tmp.y = gridHeight - Math.round(a.getY() / cellHeight) - 1;
        if(tmp.x >= 0 && tmp.x < gridWidth && tmp.y > 0 && tmp.y < gridHeight)
        {
        }
    }
    */
    public void recallActor(Actor a, boolean restoreSym)
    {
        animationCount--;
        int x = Math.round((a.getX() - getX()) / cellWidth),
             y = gridHeight - (int)((a.getY() - getY()) / cellHeight) - 1;
        if(x < 0 || y < 0 || x >= contents.length || y >= contents[x].length)
            return;
<<<<<<< HEAD
        contents[x][y] = a.getName();
=======
        if (restoreSym)
        	contents[x][y] = a.getName();
        animationCount--;
>>>>>>> a2f0a5c3
        removeActor(a);
    }
    public void recallActor(AnimatedEntity ae)
    {
        if(ae.doubleWidth)
            ae.gridX = Math.round((ae.actor.getX() - getX()) / (2 * cellWidth));
        else
            ae.gridX = Math.round((ae.actor.getX() - getX()) / cellWidth);
        ae.gridY = gridHeight - (int)((ae.actor.getY() - getY()) / cellHeight) - 1;
        ae.animating = false;
        animationCount--;
    }

    /**
     * Start a bumping animation in the given direction that will last duration seconds.
     * @param ae an AnimatedEntity returned by animateActor()
     * @param direction
     * @param duration a float, measured in seconds, for how long the animation should last; commonly 0.12f
     */
    public void bump(final AnimatedEntity ae, Direction direction, float duration)
    {
        final Actor a = ae.actor;
        final float x = adjustX(ae.gridX, ae.doubleWidth),
                y = adjustY(ae.gridY);
        // ae.gridX * cellWidth + (int)getX(),
        // (gridHeight - ae.gridY - 1) * cellHeight - 1 + (int)getY();
        if(a == null || ae.animating) return;
        duration = clampDuration(duration);
        animationCount++;
        ae.animating = true;
        a.addAction(Actions.sequence(
                Actions.moveToAligned(x + (direction.deltaX / 3F) * ((ae.doubleWidth) ? 2F : 1F), y + direction.deltaY / 3F,
                        Align.center, duration * 0.35F),
                Actions.moveToAligned(x, y, Align.bottomLeft, duration * 0.65F),
                Actions.delay(duration, Actions.run(new Runnable() {
                    @Override
                    public void run() {
                        recallActor(ae);
                    }
                }))));

    }
    /**
     * Start a bumping animation in the given direction that will last duration seconds.
     * @param x
     * @param y
     * @param direction
     * @param duration a float, measured in seconds, for how long the animation should last; commonly 0.12f
     */
    public void bump(int x, int y, Direction direction, float duration)
    {
        final Actor a = cellToActor(x, y);
        if(a == null) return;
        duration = clampDuration(duration);
        animationCount++;
        float nextX = adjustX(x, false), nextY = adjustY(y);
        /*
        x *= cellWidth;
        y = (gridHeight - y - 1);
        y *= cellHeight;
        y -= 1;
        x +=  getX();
        y +=  getY();
        */
        a.addAction(Actions.sequence(
                Actions.moveToAligned(nextX + direction.deltaX / 3F, nextY + direction.deltaY / 3F,
                        Align.center, duration * 0.35F),
                Actions.moveToAligned(nextX, nextY, Align.bottomLeft, duration * 0.65F),
                Actions.delay(duration, Actions.run(new Runnable() {
                    @Override
                    public void run() {
                        recallActor(a, true);
                    }
                }))));

    }

    /**
     * Starts a bumping animation in the direction provided.
     *
     * @param x
     * @param y
     * @param direction
     */
    public void bump(int x, int y, Direction direction) {
        bump(x, y, direction, DEFAULT_ANIMATION_DURATION);
    }
    /**
     * Starts a bumping animation in the direction provided.
     *
     * @param location
     * @param direction
     */
    public void bump(Coord location, Direction direction) {
        bump(location.x, location.y, direction, DEFAULT_ANIMATION_DURATION);
    }
    /**
     * Start a movement animation for the object at the grid location x, y and moves it to newX, newY over a number of
     * seconds given by duration (often 0.12f or somewhere around there).
     * @param ae an AnimatedEntity returned by animateActor()
     * @param newX
     * @param newY
     * @param duration
     */
    public void slide(final AnimatedEntity ae, int newX, int newY, float duration)
    {
        final Actor a = ae.actor;
        final float nextX = adjustX(newX, ae.doubleWidth), nextY = adjustY(newY);
        //final int nextX = newX * cellWidth * ((ae.doubleWidth) ? 2 : 1) + (int)getX(), nextY = (gridHeight - newY - 1) * cellHeight - 1 + (int)getY();
        if(a == null || ae.animating) return;
        duration = clampDuration(duration);
        animationCount++;
        ae.animating = true;
        a.addAction(Actions.sequence(
                Actions.moveToAligned(nextX, nextY, Align.center, duration),
                Actions.delay(duration, Actions.run(new Runnable() {
                    @Override
                    public void run() {
                        recallActor(ae);
                    }
                }))));
    }

    /**
     * Start a movement animation for the object at the grid location x, y and moves it to newX, newY over a number of
     * seconds given by duration (often 0.12f or somewhere around there).
     * @param x
     * @param y
     * @param newX
     * @param newY
     * @param duration
     */
    public void slide(int x, int y, int newX, int newY, float duration)
    {
        final Actor a = cellToActor(x, y);
        if(a == null) return;
        duration = clampDuration(duration);
        animationCount++;
        float nextX = adjustX(newX, false), nextY = adjustY(newY);

        /*
        newX *= cellWidth;
        newY = (gridHeight - newY - 1);
        newY *= cellHeight;
        newY -= 1;
        x += getX();
        y += getY();
        */
        a.addAction(Actions.sequence(
                Actions.moveToAligned(nextX, nextY, Align.bottomLeft, duration),
                Actions.delay(duration, Actions.run(new Runnable() {
                    @Override
                    public void run() {
                        recallActor(a, true);
                    }
                }))));
    }

	/**
	 * Slides {@code name} from {@code (x,y)} to {@code (newx, newy)}. If
	 * {@code name} or {@code
	 * color} is {@code null}, it is picked from this panel (hereby removing the
	 * current name, if any).
	 * 
	 * @param x
	 *            Where to start the slide, horizontally.
	 * @param y
	 *            Where to start the slide, vertically.
	 * @param name
	 *            The name to slide, or {@code null} to pick it from this
	 *            panel's {@code (x,y)} cell.
	 * @param color
	 *            The color to use, or {@code null} to pick it from this panel's
	 *            {@code (x,y)} cell.
	 * @param newX
	 *            Where to end the slide, horizontally.
	 * @param newY
	 *            Where to end the slide, vertically.
	 * @param duration
	 *            The animation's duration.
	 */
	public void slide(int x, int y, final /* @Nullable */ String name, /* @Nullable */ Color color, int newX,
			int newY, float duration) {
		final Actor a = createActor(x, y, name == null ? contents[x][y] : name,
				color == null ? colors[x][y] : color, false);
		if (a == null)
			return;

		duration = clampDuration(duration);
		animationCount++;
		float nextX = adjustX(newX, false), nextY = adjustY(newY);

		a.addAction(Actions.sequence(Actions.moveToAligned(nextX, nextY, Align.bottomLeft, duration),
				Actions.delay(duration, Actions.run(new Runnable() {
					@Override
					public void run() {
						recallActor(a, name == null);
					}
				}))));
	}

    /**
     * Starts a movement animation for the object at the given grid location at the default speed.
     *
     * @param start
     * @param end
     */
    public void slide(Coord start, Coord end) {
        slide(start.x, start.y, end.x, end.y, DEFAULT_ANIMATION_DURATION);
    }

    /**
     * Starts a movement animation for the object at the given grid location at the default speed for one grid square in
     * the direction provided.
     *
     * @param start
     * @param direction
     */
    public void slide(Coord start, Direction direction) {
        slide(start.x, start.y, start.x + direction.deltaX, start.y + direction.deltaY, DEFAULT_ANIMATION_DURATION);
    }

    /**
     * Starts a sliding movement animation for the object at the given location at the provided speed. The duration is
     * how many seconds should pass for the entire animation.
     *
     * @param start
     * @param end
     * @param duration
     */
    public void slide(Coord start, Coord end, float duration) {
        slide(start.x, start.y, end.x, end.y, duration);
    }

    /**
     * Starts an wiggling animation for the object at the given location for the given duration in seconds.
     *
     * @param ae an AnimatedEntity returned by animateActor()
     * @param duration
     */
    public void wiggle(final AnimatedEntity ae, float duration) {

        final Actor a = ae.actor;
        final float x = adjustX(ae.gridX, ae.doubleWidth), y = adjustY(ae.gridY);
        //final int x = ae.gridX * cellWidth * ((ae.doubleWidth) ? 2 : 1) + (int)getX(), y = (gridHeight - ae.gridY - 1) * cellHeight - 1 + (int)getY();
        if(a == null || ae.animating)
            return;
        duration = clampDuration(duration);
        ae.animating = true;
        animationCount++;
        StatefulRNG gRandom = DefaultResources.getGuiRandom();
        a.addAction(Actions.sequence(
                Actions.moveToAligned(x + (gRandom.nextFloat() - 0.5F) * cellWidth * 0.4f,
                        y + (gRandom.nextFloat() - 0.5F) * cellHeight * 0.4f,
                        Align.bottomLeft, duration * 0.2F),
                Actions.moveToAligned(x + (gRandom.nextFloat() - 0.5F) * cellWidth * 0.4f,
                        y + (gRandom.nextFloat() - 0.5F) * cellHeight * 0.4f,
                        Align.bottomLeft, duration * 0.2F),
                Actions.moveToAligned(x + (gRandom.nextFloat() - 0.5F) * cellWidth * 0.4f,
                        y + (gRandom.nextFloat() - 0.5F) * cellHeight * 0.4f,
                        Align.bottomLeft, duration * 0.2F),
                Actions.moveToAligned(x + (gRandom.nextFloat() - 0.5F) * cellWidth * 0.4f,
                        y + (gRandom.nextFloat() - 0.5F) * cellHeight * 0.4f,
                        Align.bottomLeft, duration * 0.2F),
                Actions.moveToAligned(x, y, Align.bottomLeft, duration * 0.2F),
                Actions.delay(duration, Actions.run(new Runnable() {
                    @Override
                    public void run() {
                        recallActor(ae);
                    }
                }))));
    }
    /**
     * Starts an wiggling animation for the object at the given location for the given duration in seconds.
     *
     * @param x
     * @param y
     * @param duration
     */
    public void wiggle(int x, int y, float duration) {
        final Actor a = cellToActor(x, y);
        if(a == null) return;
        duration = clampDuration(duration);
        animationCount++;
        float nextX = adjustX(x, false), nextY = adjustY(y);
        /*
        x *= cellWidth;
        y = (gridHeight - y - 1);
        y *= cellHeight;
        y -= 1;
        x +=  getX();
        y +=  getY();
        */
        StatefulRNG gRandom = DefaultResources.getGuiRandom();
        a.addAction(Actions.sequence(
                Actions.moveToAligned(nextX + (gRandom.nextFloat() - 0.5F) * cellWidth * 0.4f,
                        nextY + (gRandom.nextFloat() - 0.5F) * cellHeight * 0.4f,
                        Align.bottomLeft, duration * 0.2F),
                Actions.moveToAligned(nextX + (gRandom.nextFloat() - 0.5F) * cellWidth * 0.4f,
                        nextY + (gRandom.nextFloat() - 0.5F) * cellHeight * 0.4f,
                        Align.bottomLeft, duration * 0.2F),
                Actions.moveToAligned(nextX + (gRandom.nextFloat() - 0.5F) * cellWidth * 0.4f,
                        nextY + (gRandom.nextFloat() - 0.5F) * cellHeight * 0.4f,
                        Align.bottomLeft, duration * 0.2F),
                Actions.moveToAligned(nextX + (gRandom.nextFloat() - 0.5F) * cellWidth * 0.4f,
                        nextY + (gRandom.nextFloat() - 0.5F) * cellHeight * 0.4f,
                        Align.bottomLeft, duration * 0.2F),
                Actions.moveToAligned(nextX, nextY, Align.bottomLeft, duration * 0.2F),
                Actions.delay(duration, Actions.run(new Runnable() {
                    @Override
                    public void run() {
                        recallActor(a, true);
                    }
                }))));
    }

    /**
     * Starts a tint animation for {@code ae} for the given {@code duration} in seconds.
     *
     * @param ae an AnimatedEntity returned by animateActor()
     * @param color
     * @param duration
     */
    public void tint(final AnimatedEntity ae, Color color, float duration) {
        final Actor a = ae.actor;
        if(a == null)
            return;
        duration = clampDuration(duration);
        ae.animating = true;
        animationCount++;
        Color ac = scc.filter(a.getColor());
        a.addAction(Actions.sequence(
                Actions.color(color, duration * 0.3f),
                Actions.color(ac, duration * 0.7f),
                Actions.delay(duration, Actions.run(new Runnable() {
                    @Override
                    public void run() {
                        recallActor(ae);
                    }
                }))));
    }

    /**
	 * Like {@link #tint(int, int, Color, float)}, but waits for {@code delay}
	 * (in seconds) before performing it.
	 */
    public void tint(float delay, int x, int y, Color color, float duration) {
        final Actor a = cellToActor(x, y);
        if(a == null)
            return;
        duration = clampDuration(duration);
        animationCount++;

        Color ac = scc.filter(a.getColor());
        if(delay > 0)
            a.addAction(Actions.sequence(
                    Actions.delay(delay),
                    Actions.color(color, duration * 0.3f),
                    Actions.color(ac, duration * 0.7f),
                    Actions.delay(0.0f, Actions.run(new Runnable() {
                        @Override
                        public void run() {
                            recallActor(a, true);
                        }
                    }))));
        else
            a.addAction(Actions.sequence(
                    Actions.color(color, duration * 0.3f),
                    Actions.color(ac, duration * 0.7f),
                    Actions.delay(0.0f, Actions.run(new Runnable() {
                        @Override
                        public void run() {
                            recallActor(a, true);
                        }
                    }))));
        /*
        Actions.run(new Runnable() {
                        @Override
                        public void run() {
                            recallActor(a);
                        }
                    })
         */
                /*Actions.run(new Runnable() {
                    @Override
                    public void run() {
                        recallActor(a);
                    }
                })*/
    }

    /**
	 * Starts a tint animation for the object at {@code (x,y)} for the given
	 * {@code duration} (in seconds).
	 */
    public final void tint(int x, int y, Color color, float duration) {
    	tint(0f, x, y, color, duration);
    }

	/**
	 * Fade the cell at {@code (x,y)} to {@code color}. Contrary to
	 * {@link #tint(int, int, Color, float)}, this action does not restore the
	 * cell's color at the end of its execution. This is for example useful to
	 * fade the game screen when the rogue dies.
	 * 
	 * @param x
	 * @param y
	 * @param color
	 *            The color at the end of the fadeout.
	 * @param duration
	 *            The fadeout's duration.
	 */
	public void fade(int x, int y, Color color, float duration) {
		final Actor a = cellToActor(x, y);
		if (a == null)
			return;
        duration = clampDuration(duration);
		animationCount++;
		final Color c = scc.filter(color);
		a.addAction(Actions.sequence(Actions.color(c, duration), Actions.run(new Runnable() {
			@Override
			public void run() {
				recallActor(a, true);
			}
		})));
	}

	@Override
    public boolean hasActiveAnimations() {
        return animationCount != 0;
    }

    public Set<AnimatedEntity> getAnimatedEntities() {
        return animatedEntities;
    }

    public void removeAnimatedEntity(AnimatedEntity ae)
    {
        animatedEntities.remove(ae);
    }

	@Override
	public ISquidPanel<Color> getBacker() {
		return this;
	}

	/**
	 * @return The current color center. Never {@code null}.
	 */
	public IColorCenter<Color> getColorCenter() {
		return scc;
	}

	/**
	 * Use this method if you use your own {@link IColorCenter} and want this
	 * panel not to allocate its own colors (or fill
	 * {@link DefaultResources#getSCC()} but instead to the provided center.
	 * 
	 * @param scc
	 *            The color center to use. Should not be {@code null}.
	 * @return {@code this}
	 * @throws NullPointerException
	 *             If {@code scc} is {@code null}.
	 */
	@Override
	public SquidPanel setColorCenter(IColorCenter<Color> scc) {
		if (scc == null)
			/* Better fail now than later */
			throw new NullPointerException(
					"The color center should not be null in " + getClass().getSimpleName());
		this.scc = scc;
		return this;
	}

    public String getAt(int x, int y)
    {
        if(contents[x][y] == null)
            return "";
        return contents[x][y];
    }
    public Color getColorAt(int x, int y)
    {
        return colors[x][y];
    }

    public Color getLightingColor() {
        return lightingColor;
    }

    public void setLightingColor(Color lightingColor) {
        this.lightingColor = lightingColor;
    }

    protected float clampDuration(float duration) {
    	if (duration < 0.02f)
    		return 0.02f;
    	else
    		return duration;
    }

    /**
     * The X offset that the whole panel's internals will be rendered at.
     * @return the current offset in cells along the x axis
     */
    public int getGridOffsetX() {
        return gridOffsetX;
    }

    /**
     * Sets the X offset that the whole panel's internals will be rendered at.
     * @param gridOffsetX the requested offset in cells; should be less than gridWidth
     */
    public void setGridOffsetX(int gridOffsetX) {
        if(gridOffsetX < gridWidth)
            this.gridOffsetX = gridOffsetX;
    }

    /**
     * The Y offset that the whole panel's internals will be rendered at.
     * @return the current offset in cells along the y axis
     */
    public int getGridOffsetY() {
        return gridOffsetY;
    }

    /**
     * Sets the Y offset that the whole panel's internals will be rendered at.
     * @param gridOffsetY the requested offset in cells; should be less than gridHeight
     */
    public void setGridOffsetY(int gridOffsetY) {
        if(gridOffsetY < gridHeight)
            this.gridOffsetY = gridOffsetY;

    }

    /**
     * The number of cells along the x-axis that will be rendered of this panel.
     * @return the number of cells along the x-axis that will be rendered of this panel
     */
    public int getGridWidth() {
        return gridWidth;
    }

    /**
     * Sets the number of cells along the x-axis that will be rendered of this panel to gridWidth.
     * @param gridWidth the requested width in cells
     */
    public void setGridWidth(int gridWidth) {
        this.gridWidth = gridWidth;
    }

    /**
     * The number of cells along the y-axis that will be rendered of this panel
     * @return the number of cells along the y-axis that will be rendered of this panel
     */
    public int getGridHeight() {
        return gridHeight;
    }

    /**
     * Sets the number of cells along the y-axis that will be rendered of this panel to gridHeight.
     * @param gridHeight the requested height in cells
     */
    public void setGridHeight(int gridHeight) {
        this.gridHeight = gridHeight;
    }

    /**
     * Sets the position of the actor's bottom left corner.
     *
     * @param x
     * @param y
     */
    @Override
    public void setPosition(float x, float y) {
        super.setPosition(x, y);
        setBounds(x, y, getWidth(), getHeight());
    }

    public float getxOffset() {
        return xOffset;
    }

    public void setOffsetX(float xOffset) {
        this.xOffset = xOffset;
    }

    public float getyOffset() {
        return yOffset;
    }

    public void setOffsetY(float yOffset) {
        this.yOffset = yOffset;
    }

    public void setOffsets(float x, float y) {
        xOffset = x;
        yOffset = y;
    }
}<|MERGE_RESOLUTION|>--- conflicted
+++ resolved
@@ -876,26 +876,6 @@
      */
     public Actor cellToActor(int x, int y, boolean doubleWidth)
     {
-<<<<<<< HEAD
-        if(contents[x][y] == null || contents[x][y].equals(""))
-            return null;
-
-        Actor a = textFactory.makeActor(contents[x][y], scc.filter(colors[x][y]));
-        a.setName(contents[x][y]);
-        a.setPosition(adjustX(x, doubleWidth) - getX() * 2, adjustY(y) - getY() * 2); // - textFactory.lineHeight * 0.25f
-
-        /*
-        if(doubleWidth)
-            a.setPosition(x * 2 * cellWidth + getX(), (gridHeight - y - 1) * cellHeight  - textFactory.getDescent() + getY());
-        else
-            a.setPosition(x * cellWidth + getX(), (gridHeight - y - 1) * cellHeight  - textFactory.getDescent() + getY());
-         */
-
-        addActor(a);
-
-        //contents[x][y] = "";
-        return a;
-=======
     	return createActor(x, y, contents[x][y], colors[x][y], doubleWidth);
     }
 
@@ -909,7 +889,6 @@
 			addActor(a);
 			return a;
 		}
->>>>>>> a2f0a5c3
     }
 
     public float adjustX(float x, boolean doubleWidth)
@@ -940,18 +919,15 @@
     */
     public void recallActor(Actor a, boolean restoreSym)
     {
-        animationCount--;
+        //animationCount--;
         int x = Math.round((a.getX() - getX()) / cellWidth),
-             y = gridHeight - (int)((a.getY() - getY()) / cellHeight) - 1;
+                y = gridHeight - (int)(a.getY() / cellHeight) - 1;
+//             y = gridHeight - (int)((a.getY() - getY()) / cellHeight) - 1;
         if(x < 0 || y < 0 || x >= contents.length || y >= contents[x].length)
             return;
-<<<<<<< HEAD
-        contents[x][y] = a.getName();
-=======
         if (restoreSym)
         	contents[x][y] = a.getName();
         animationCount--;
->>>>>>> a2f0a5c3
         removeActor(a);
     }
     public void recallActor(AnimatedEntity ae)
@@ -1066,7 +1042,7 @@
         animationCount++;
         ae.animating = true;
         a.addAction(Actions.sequence(
-                Actions.moveToAligned(nextX, nextY, Align.center, duration),
+                Actions.moveToAligned(nextX, nextY, Align.bottomLeft, duration),
                 Actions.delay(duration, Actions.run(new Runnable() {
                     @Override
                     public void run() {
@@ -1148,7 +1124,7 @@
 				Actions.delay(duration, Actions.run(new Runnable() {
 					@Override
 					public void run() {
-						recallActor(a, name == null);
+						recallActor(a, name != null);
 					}
 				}))));
 	}
