--- conflicted
+++ resolved
@@ -46,14 +46,9 @@
      * rotated to indicate a direction over a cell.
      * @param dir the direction that "up" for this should point toward
      */
-    public void setDirection(Direction dir)
-    {
+    public void setDirection(Direction dir) {
         actor.setRotation(directionToDegrees(dir));
-<<<<<<< HEAD
     }
-=======
-}
->>>>>>> 087b626b
     static float directionToDegrees(Direction d)
     {
         switch (d)
